--- conflicted
+++ resolved
@@ -63,20 +63,12 @@
       group_by(lgl) %>%
       summarise(sum_int = sum(int, na.rm = TRUE)) %>%
       collect() %>%
-<<<<<<< HEAD
-      arrange(lgl,sum_int),
-=======
       arrange(lgl, sum_int),
->>>>>>> fcd03621
     example_data %>%
       select(int, lgl, dbl) %>%
       group_by(lgl) %>%
       summarise(sum_int = sum(int, na.rm = TRUE)) %>%
-<<<<<<< HEAD
-      arrange(lgl,sum_int)
-=======
       arrange(lgl, sum_int)
->>>>>>> fcd03621
   )
 
   # can group_by before the to_duckdb
@@ -87,20 +79,12 @@
       to_duckdb(con = con) %>%
       summarise(sum_int = sum(int, na.rm = TRUE)) %>%
       collect() %>%
-<<<<<<< HEAD
-      arrange(lgl,sum_int),
-=======
       arrange(lgl, sum_int),
->>>>>>> fcd03621
     example_data %>%
       select(int, lgl, dbl) %>%
       group_by(lgl) %>%
       summarise(sum_int = sum(int, na.rm = TRUE)) %>%
-<<<<<<< HEAD
-      arrange(lgl,sum_int)
-=======
       arrange(lgl, sum_int)
->>>>>>> fcd03621
   )
 })
 

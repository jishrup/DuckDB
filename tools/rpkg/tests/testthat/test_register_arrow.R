--- conflicted
+++ resolved
@@ -317,20 +317,12 @@
 
     ds <- arrow::InMemoryDataset$create(mtcars)
     duckdb::duckdb_register_arrow(con, "mtcars_arrow", ds)
-<<<<<<< HEAD
     dbExecute(con, "PRAGMA threads=32")
     dbExecute(con, "PRAGMA verify_parallelism")
     expect_error(dbGetQuery(con, "SELECT cyl, COUNT(mpg) FROM mtcars_arrow GROUP BY cyl"),NA)
     expect_error(dbGetQuery(con, "SELECT cyl, SUM(mpg) FROM mtcars_arrow GROUP BY cyl"),NA)
     expect_error(dbGetQuery(con, "SELECT cyl, AVG(mpg) FROM mtcars_arrow GROUP BY cyl"),NA)
-=======
-    DBI::dbExecute(con, "PRAGMA threads=32")
-    DBI::dbExecute(con, "PRAGMA verify_parallelism")
-    expect_error(DBI::dbGetQuery(con, "SELECT cyl, COUNT(mpg) FROM mtcars_arrow GROUP BY cyl"),NA)
-
-    expect_error(DBI::dbGetQuery(con, "SELECT cyl, SUM(mpg) FROM mtcars_arrow GROUP BY cyl"),NA)
-
-    expect_error(DBI::dbGetQuery(con, "SELECT cyl, AVG(mpg) FROM mtcars_arrow GROUP BY cyl"),NA)
+
 })
 
 test_that("we can unregister in finalizers yay", {
@@ -357,7 +349,6 @@
     gc()
 
     expect_equal(length(duckdb::duckdb_list_arrow(con)), 0)
->>>>>>> 00084d5e
 })
 
 
@@ -376,6 +367,5 @@
     expect_equal(duckdb::duckdb_list_arrow(con), c("t2"))
     duckdb::duckdb_unregister_arrow(con, "t2")
 
-
     expect_equal(length(duckdb::duckdb_list_arrow(con)), 0)
 })
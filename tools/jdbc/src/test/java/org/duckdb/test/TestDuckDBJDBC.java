--- conflicted
+++ resolved
@@ -3232,7 +3232,6 @@
 		}
 	}
 
-<<<<<<< HEAD
 	public static void test_getColumnClassName() throws Exception {
 		try (Connection conn = DriverManager.getConnection("jdbc:duckdb:");Statement s = conn.createStatement();) {
 			try (ResultSet rs = s.executeQuery("select * from test_all_types()")) {
@@ -3250,14 +3249,15 @@
 					);
 				}
 			}
-=======
+		}
+	}
+
 	public static void test_update_count() throws Exception {
 		try (Connection connection = DriverManager.getConnection("jdbc:duckdb:"); Statement s = connection.createStatement()) {
 			s.executeUpdate("create table t (i int)");
 			assertEquals(s.executeUpdate("insert into t values (1)"), 1);
 			assertFalse(s.execute("insert into t values (1)"));
 			assertEquals(s.getUpdateCount(), 1);
->>>>>>> 688b2f1f
 		}
 	}
 

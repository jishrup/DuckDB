#include "duckdb_python/pyconnection.hpp"

#include "duckdb/catalog/default/default_types.hpp"
#include "duckdb/common/arrow/arrow.hpp"
#include "duckdb/common/enums/file_compression_type.hpp"
#include "duckdb/common/printer.hpp"
#include "duckdb/common/types.hpp"
#include "duckdb/common/types/vector.hpp"
#include "duckdb/function/table/read_csv.hpp"
#include "duckdb/main/client_config.hpp"
#include "duckdb/main/client_context.hpp"
#include "duckdb/main/config.hpp"
#include "duckdb/main/db_instance_cache.hpp"
#include "duckdb/main/extension_helper.hpp"
#include "duckdb/main/prepared_statement.hpp"
#include "duckdb/main/relation/read_csv_relation.hpp"
#include "duckdb/main/relation/read_json_relation.hpp"
#include "duckdb/main/relation/value_relation.hpp"
#include "duckdb/parser/expression/constant_expression.hpp"
#include "duckdb/parser/expression/function_expression.hpp"
#include "duckdb/parser/parsed_data/create_table_function_info.hpp"
#include "duckdb/parser/parser.hpp"
#include "duckdb/parser/statement/select_statement.hpp"
#include "duckdb/parser/tableref/subqueryref.hpp"
#include "duckdb/parser/tableref/table_function_ref.hpp"
#include "duckdb_python/arrow_array_stream.hpp"
#include "duckdb_python/map.hpp"
#include "duckdb_python/pandas_scan.hpp"
#include "duckdb_python/pyrelation.hpp"
#include "duckdb_python/pyresult.hpp"
#include "duckdb_python/python_conversion.hpp"
#include "duckdb_python/pandas_type.hpp"
#include "duckdb/main/prepared_statement.hpp"
#include "duckdb_python/jupyter_progress_bar_display.hpp"
#include "duckdb_python/pyfilesystem.hpp"
#include "duckdb/main/client_config.hpp"
#include "duckdb/function/table/read_csv.hpp"
#include "duckdb/common/enums/file_compression_type.hpp"
#include "duckdb/catalog/default/default_types.hpp"
#include "duckdb/main/relation/value_relation.hpp"
#include "duckdb_python/filesystem_object.hpp"

#include <random>

#include "duckdb/common/printer.hpp"

namespace duckdb {

shared_ptr<DuckDBPyConnection> DuckDBPyConnection::default_connection = nullptr;
DBInstanceCache instance_cache;
shared_ptr<PythonImportCache> DuckDBPyConnection::import_cache = nullptr;
PythonEnvironmentType DuckDBPyConnection::environment = PythonEnvironmentType::NORMAL;

void DuckDBPyConnection::DetectEnvironment() {
	// If __main__ does not have a __file__ attribute, we are in interactive mode
	auto main_module = py::module_::import("__main__");
	if (py::hasattr(main_module, "__file__")) {
		return;
	}
	DuckDBPyConnection::environment = PythonEnvironmentType::INTERACTIVE;
	if (!ModuleIsLoaded<IPythonCacheItem>()) {
		return;
	}

	// Check to see if we are in a Jupyter Notebook
	auto &import_cache_py = *DuckDBPyConnection::ImportCache();
	auto get_ipython = import_cache_py.IPython().get_ipython();
	if (get_ipython.ptr() == nullptr) {
		// Could either not load the IPython module, or it has no 'get_ipython' attribute
		return;
	}
	auto ipython = get_ipython();
	if (!py::hasattr(ipython, "config")) {
		return;
	}
	py::dict ipython_config = ipython.attr("config");
	if (ipython_config.contains("IPKernelApp")) {
		DuckDBPyConnection::environment = PythonEnvironmentType::JUPYTER;
	}
	return;
}

bool DuckDBPyConnection::DetectAndGetEnvironment() {
	DuckDBPyConnection::DetectEnvironment();
	return DuckDBPyConnection::IsInteractive();
}

bool DuckDBPyConnection::IsJupyter() {
	return DuckDBPyConnection::environment == PythonEnvironmentType::JUPYTER;
}

static void InitializeConnectionMethods(py::class_<DuckDBPyConnection, shared_ptr<DuckDBPyConnection>> &m) {
	m.def("cursor", &DuckDBPyConnection::Cursor, "Create a duplicate of the current connection")
	    .def("register_filesystem", &DuckDBPyConnection::RegisterFilesystem, "Register a fsspec compliant filesystem",
	         py::arg("filesystem"))
	    .def("unregister_filesystem", &DuckDBPyConnection::UnregisterFilesystem, "Unregister a filesystem",
	         py::arg("name"))
	    .def("list_filesystems", &DuckDBPyConnection::ListFilesystems,
	         "List registered filesystems, including builtin ones")
	    .def("filesystem_is_registered", &DuckDBPyConnection::FileSystemIsRegistered,
	         "Check if a filesystem with the provided name is currently registered", py::arg("name"));

	DefineMethod({"sqltype", "dtype", "type"}, m, &DuckDBPyConnection::Type,
	             "Create a type object by parsing the 'type_str' string", py::arg("type_str"));
	DefineMethod({"array_type", "list_type"}, m, &DuckDBPyConnection::ArrayType,
	             "Create an array type object of 'type'", py::arg("type").none(false));
	m.def("union_type", &DuckDBPyConnection::UnionType, "Create a union type object from 'members'",
	      py::arg("members").none(false))
	    .def("string_type", &DuckDBPyConnection::StringType, "Create a string type with an optional collation",
	         py::arg("collation") = string())
	    .def("enum_type", &DuckDBPyConnection::EnumType,
	         "Create an enum type of underlying 'type', consisting of the list of 'values'", py::arg("name"),
	         py::arg("type"), py::arg("values"))
	    .def("decimal_type", &DuckDBPyConnection::DecimalType, "Create a decimal type with 'width' and 'scale'",
	         py::arg("width"), py::arg("scale"));
	DefineMethod({"struct_type", "row_type"}, m, &DuckDBPyConnection::StructType,
	             "Create a struct type object from 'fields'", py::arg("fields"));
	m.def("map_type", &DuckDBPyConnection::MapType, "Create a map type object from 'key_type' and 'value_type'",
	      py::arg("key").none(false), py::arg("value").none(false))
	    .def("duplicate", &DuckDBPyConnection::Cursor, "Create a duplicate of the current connection")
	    .def("execute", &DuckDBPyConnection::Execute,
	         "Execute the given SQL query, optionally using prepared statements with parameters set", py::arg("query"),
	         py::arg("parameters") = py::none(), py::arg("multiple_parameter_sets") = false)
	    .def("executemany", &DuckDBPyConnection::ExecuteMany,
	         "Execute the given prepared statement multiple times using the list of parameter sets in parameters",
	         py::arg("query"), py::arg("parameters") = py::none())
	    .def("close", &DuckDBPyConnection::Close, "Close the connection")
	    .def("fetchone", &DuckDBPyConnection::FetchOne, "Fetch a single row from a result following execute")
	    .def("fetchmany", &DuckDBPyConnection::FetchMany, "Fetch the next set of rows from a result following execute",
	         py::arg("size") = 1)
	    .def("fetchall", &DuckDBPyConnection::FetchAll, "Fetch all rows from a result following execute")
	    .def("fetchnumpy", &DuckDBPyConnection::FetchNumpy, "Fetch a result as list of NumPy arrays following execute")
	    .def("fetchdf", &DuckDBPyConnection::FetchDF, "Fetch a result as DataFrame following execute()", py::kw_only(),
	         py::arg("date_as_object") = false)
	    .def("fetch_df", &DuckDBPyConnection::FetchDF, "Fetch a result as DataFrame following execute()", py::kw_only(),
	         py::arg("date_as_object") = false)
	    .def("fetch_df_chunk", &DuckDBPyConnection::FetchDFChunk,
	         "Fetch a chunk of the result as Data.Frame following execute()", py::arg("vectors_per_chunk") = 1,
	         py::kw_only(), py::arg("date_as_object") = false)
	    .def("df", &DuckDBPyConnection::FetchDF, "Fetch a result as DataFrame following execute()", py::kw_only(),
	         py::arg("date_as_object") = false)
	    .def("pl", &DuckDBPyConnection::FetchPolars, "Fetch a result as Polars DataFrame following execute()",
	         py::arg("chunk_size") = 1000000)
	    .def("fetch_arrow_table", &DuckDBPyConnection::FetchArrow, "Fetch a result as Arrow table following execute()",
	         py::arg("chunk_size") = 1000000)
	    .def("fetch_record_batch", &DuckDBPyConnection::FetchRecordBatchReader,
	         "Fetch an Arrow RecordBatchReader following execute()", py::arg("chunk_size") = 1000000)
	    .def("arrow", &DuckDBPyConnection::FetchArrow, "Fetch a result as Arrow table following execute()",
	         py::arg("chunk_size") = 1000000)
	    .def("torch", &DuckDBPyConnection::FetchPyTorch,
	         "Fetch a result as dict of PyTorch Tensors following execute()")
	    .def("tf", &DuckDBPyConnection::FetchTF, "Fetch a result as dict of TensorFlow Tensors following execute()")
	    .def("begin", &DuckDBPyConnection::Begin, "Start a new transaction")
	    .def("commit", &DuckDBPyConnection::Commit, "Commit changes performed within a transaction")
	    .def("rollback", &DuckDBPyConnection::Rollback, "Roll back changes performed within a transaction")
	    .def("append", &DuckDBPyConnection::Append, "Append the passed Data.Frame to the named table",
	         py::arg("table_name"), py::arg("df"))
	    .def("register", &DuckDBPyConnection::RegisterPythonObject,
	         "Register the passed Python Object value for querying with a view", py::arg("view_name"),
	         py::arg("python_object"))
	    .def("unregister", &DuckDBPyConnection::UnregisterPythonObject, "Unregister the view name",
	         py::arg("view_name"))
	    .def("table", &DuckDBPyConnection::Table, "Create a relation object for the name'd table",
	         py::arg("table_name"))
	    .def("view", &DuckDBPyConnection::View, "Create a relation object for the name'd view", py::arg("view_name"))
	    .def("values", &DuckDBPyConnection::Values, "Create a relation object from the passed values",
	         py::arg("values"))
	    .def("table_function", &DuckDBPyConnection::TableFunction,
	         "Create a relation object from the name'd table function with given parameters", py::arg("name"),
	         py::arg("parameters") = py::none())
	    .def("read_json", &DuckDBPyConnection::ReadJSON, "Create a relation object from the JSON file in 'name'",
	         py::arg("name"), py::kw_only(), py::arg("columns") = py::none(), py::arg("sample_size") = py::none(),
	         py::arg("maximum_depth") = py::none());

	DefineMethod({"sql", "query", "from_query"}, m, &DuckDBPyConnection::RunQuery,
	             "Run a SQL query. If it is a SELECT statement, create a relation object from the given SQL query, "
	             "otherwise run the query as-is.",
	             py::arg("query"), py::arg("alias") = "query_relation");

	DefineMethod({"read_csv", "from_csv_auto"}, m, &DuckDBPyConnection::ReadCSV,
	             "Create a relation object from the CSV file in 'name'", py::arg("name"), py::kw_only(),
	             py::arg("header") = py::none(), py::arg("compression") = py::none(), py::arg("sep") = py::none(),
	             py::arg("delimiter") = py::none(), py::arg("dtype") = py::none(), py::arg("na_values") = py::none(),
	             py::arg("skiprows") = py::none(), py::arg("quotechar") = py::none(),
	             py::arg("escapechar") = py::none(), py::arg("encoding") = py::none(), py::arg("parallel") = py::none(),
	             py::arg("date_format") = py::none(), py::arg("timestamp_format") = py::none(),
	             py::arg("sample_size") = py::none(), py::arg("all_varchar") = py::none(),
	             py::arg("normalize_names") = py::none(), py::arg("filename") = py::none());

	m.def("from_df", &DuckDBPyConnection::FromDF, "Create a relation object from the Data.Frame in df",
	      py::arg("df") = py::none())
	    .def("from_arrow", &DuckDBPyConnection::FromArrow, "Create a relation object from an Arrow object",
	         py::arg("arrow_object"));

	DefineMethod({"from_parquet", "read_parquet"}, m, &DuckDBPyConnection::FromParquet,
	             "Create a relation object from the Parquet files in file_glob", py::arg("file_glob"),
	             py::arg("binary_as_string") = false, py::kw_only(), py::arg("file_row_number") = false,
	             py::arg("filename") = false, py::arg("hive_partitioning") = false, py::arg("union_by_name") = false,
	             py::arg("compression") = py::none());
	DefineMethod({"from_parquet", "read_parquet"}, m, &DuckDBPyConnection::FromParquets,
	             "Create a relation object from the Parquet files in file_globs", py::arg("file_globs"),
	             py::arg("binary_as_string") = false, py::kw_only(), py::arg("file_row_number") = false,
	             py::arg("filename") = false, py::arg("hive_partitioning") = false, py::arg("union_by_name") = false,
	             py::arg("compression") = py::none());

	m.def("from_substrait", &DuckDBPyConnection::FromSubstrait, "Create a query object from protobuf plan",
	      py::arg("proto"))
	    .def("get_substrait", &DuckDBPyConnection::GetSubstrait, "Serialize a query to protobuf", py::arg("query"),
	         py::kw_only(), py::arg("enable_optimizer") = true)
	    .def("get_substrait_json", &DuckDBPyConnection::GetSubstraitJSON,
	         "Serialize a query to protobuf on the JSON format", py::arg("query"), py::kw_only(),
	         py::arg("enable_optimizer") = true)
	    .def("from_substrait_json", &DuckDBPyConnection::FromSubstraitJSON,
	         "Create a query object from a JSON protobuf plan", py::arg("json"))
	    .def("get_table_names", &DuckDBPyConnection::GetTableNames, "Extract the required table names from a query",
	         py::arg("query"))
	    .def_property_readonly("description", &DuckDBPyConnection::GetDescription,
	                           "Get result set attributes, mainly column names")
	    .def("install_extension", &DuckDBPyConnection::InstallExtension, "Install an extension by name",
	         py::arg("extension"), py::kw_only(), py::arg("force_install") = false)
	    .def("load_extension", &DuckDBPyConnection::LoadExtension, "Load an installed extension", py::arg("extension"));
}

void DuckDBPyConnection::UnregisterFilesystem(const py::str &name) {
	auto &fs = database->GetFileSystem();

	fs.UnregisterSubSystem(name);
}

void DuckDBPyConnection::RegisterFilesystem(AbstractFileSystem filesystem) {
	PythonGILWrapper gil_wrapper;

	if (!py::isinstance<AbstractFileSystem>(filesystem)) {
		throw InvalidInputException("Bad filesystem instance");
	}

	auto &fs = database->GetFileSystem();

	auto protocol = filesystem.attr("protocol");
	if (protocol.is_none() || py::str("abstract").equal(protocol)) {
		throw InvalidInputException("Must provide concrete fsspec implementation");
	}

	vector<string> protocols;
	if (py::isinstance<py::str>(protocol)) {
		protocols.push_back(py::str(protocol));
	} else {
		for (const auto &sub_protocol : protocol) {
			protocols.push_back(py::str(sub_protocol));
		}
	}

	fs.RegisterSubSystem(make_uniq<PythonFilesystem>(std::move(protocols), std::move(filesystem)));
}

py::list DuckDBPyConnection::ListFilesystems() {
	auto subsystems = database->GetFileSystem().ListSubSystems();
	py::list names;
	for (auto &name : subsystems) {
		names.append(py::str(name));
	}
	return names;
}

bool DuckDBPyConnection::FileSystemIsRegistered(const string &name) {
	auto subsystems = database->GetFileSystem().ListSubSystems();
	return std::find(subsystems.begin(), subsystems.end(), name) != subsystems.end();
}

void DuckDBPyConnection::Initialize(py::handle &m) {
	auto connection_module =
	    py::class_<DuckDBPyConnection, shared_ptr<DuckDBPyConnection>>(m, "DuckDBPyConnection", py::module_local());

	connection_module.def("__enter__", &DuckDBPyConnection::Enter)
	    .def("__exit__", &DuckDBPyConnection::Exit, py::arg("exc_type"), py::arg("exc"), py::arg("traceback"));

	InitializeConnectionMethods(connection_module);
	PyDateTime_IMPORT;
	DuckDBPyConnection::ImportCache();
}

shared_ptr<DuckDBPyConnection> DuckDBPyConnection::ExecuteMany(const string &query, py::object params) {
	if (params.is_none()) {
		params = py::list();
	}
	Execute(query, std::move(params), true);
	return shared_from_this();
}

unique_ptr<QueryResult> DuckDBPyConnection::CompletePendingQuery(PendingQueryResult &pending_query) {
	PendingExecutionResult execution_result;
	do {
		execution_result = pending_query.ExecuteTask();
		{
			py::gil_scoped_acquire gil;
			if (PyErr_CheckSignals() != 0) {
				throw std::runtime_error("Query interrupted");
			}
		}
	} while (execution_result == PendingExecutionResult::RESULT_NOT_READY);
	if (execution_result == PendingExecutionResult::EXECUTION_ERROR) {
		pending_query.ThrowError();
	}
	return pending_query.Execute();
}

py::list TransformNamedParameters(const case_insensitive_map_t<idx_t> &named_param_map, const py::dict &params) {
	py::list new_params(params.size());

	for (auto &item : params) {
		const std::string &item_name = item.first.cast<std::string>();
		auto entry = named_param_map.find(item_name);
		if (entry == named_param_map.end()) {
			throw InvalidInputException(
			    "Named parameters could not be transformed, because query string is missing named parameter '%s'",
			    item_name);
		}
		auto param_idx = entry->second;
		// Add the value of the named parameter to the list
		new_params[param_idx - 1] = item.second;
	}

	if (named_param_map.size() != params.size()) {
		// One or more named parameters were expected, but not found
		vector<string> missing_params;
		missing_params.reserve(named_param_map.size());
		for (auto &entry : named_param_map) {
			auto &name = entry.first;
			if (!params.contains(name)) {
				missing_params.push_back(name);
			}
		}
		auto message = StringUtil::Join(missing_params, ", ");
		throw InvalidInputException("Not all named parameters have been located, missing: %s", message);
	}

	return new_params;
}

unique_ptr<QueryResult> DuckDBPyConnection::ExecuteInternal(const string &query, py::object params, bool many) {
	if (!connection) {
		throw ConnectionException("Connection has already been closed");
	}
	if (params.is_none()) {
		params = py::list();
	}
	result = nullptr;
	unique_ptr<PreparedStatement> prep;
	{
		py::gil_scoped_release release;
		unique_lock<std::mutex> lock(py_connection_lock);

		auto statements = connection->ExtractStatements(query);
		if (statements.empty()) {
			// no statements to execute
			return nullptr;
		}
		// if there are multiple statements, we directly execute the statements besides the last one
		// we only return the result of the last statement to the user, unless one of the previous statements fails
		for (idx_t i = 0; i + 1 < statements.size(); i++) {
			auto pending_query = connection->PendingQuery(std::move(statements[i]), false);
			auto res = CompletePendingQuery(*pending_query);

			if (res->HasError()) {
				res->ThrowError();
			}
		}

		prep = connection->Prepare(std::move(statements.back()));
		if (prep->HasError()) {
			prep->error.Throw();
		}
	}

	auto &named_param_map = prep->named_param_map;
	if (py::isinstance<py::dict>(params)) {
		if (named_param_map.empty()) {
			throw InvalidInputException("Param is of type 'dict', but no named parameters were found in the query");
		}
		// Transform named parameters to regular positional parameters
		params = TransformNamedParameters(named_param_map, params);
		// Clear the map, we don't need it anymore
		prep->named_param_map.clear();
	} else if (!named_param_map.empty()) {
		throw InvalidInputException("Named parameters found, but param is not of type 'dict'");
	}

	// this is a list of a list of parameters in executemany
	py::list params_set;
	if (!many) {
		params_set = py::list(1);
		params_set[0] = params;
	} else {
		params_set = params;
	}

	// For every entry of the argument list, execute the prepared statement with said arguments
	for (pybind11::handle single_query_params : params_set) {
		if (prep->n_param != py::len(single_query_params)) {
			throw InvalidInputException("Prepared statement needs %d parameters, %d given", prep->n_param,
			                            py::len(single_query_params));
		}
		auto args = DuckDBPyConnection::TransformPythonParamList(single_query_params);
		unique_ptr<QueryResult> res;
		{
			py::gil_scoped_release release;
			unique_lock<std::mutex> lock(py_connection_lock);
			auto pending_query = prep->PendingQuery(args);
			res = CompletePendingQuery(*pending_query);

			if (res->HasError()) {
				res->ThrowError();
			}
		}

		if (!many) {
			return res;
		}
	}
	return nullptr;
}

shared_ptr<DuckDBPyConnection> DuckDBPyConnection::Execute(const string &query, py::object params, bool many) {
	auto res = ExecuteInternal(query, std::move(params), many);
	if (res) {
		auto py_result = make_uniq<DuckDBPyResult>(std::move(res));
		result = make_uniq<DuckDBPyRelation>(std::move(py_result));
	}
	return shared_from_this();
}

shared_ptr<DuckDBPyConnection> DuckDBPyConnection::Append(const string &name, const DataFrame &value) {
	RegisterPythonObject("__append_df", value);
	return Execute("INSERT INTO \"" + name + "\" SELECT * FROM __append_df");
}

shared_ptr<DuckDBPyConnection> DuckDBPyConnection::RegisterPythonObject(const string &name,
                                                                        const py::object &python_object) {
	if (!connection) {
		throw ConnectionException("Connection has already been closed");
	}

	if (DuckDBPyConnection::IsPandasDataframe(python_object)) {
		auto new_df = PandasScanFunction::PandasReplaceCopiedNames(python_object);
		{
			py::gil_scoped_release release;
			temporary_views[name] = connection->TableFunction("pandas_scan", {Value::POINTER((uintptr_t)new_df.ptr())})
			                            ->CreateView(name, true, true);
		}

		// keep a reference
		vector<shared_ptr<ExternalDependency>> dependencies;
		dependencies.push_back(make_shared<PythonDependencies>(make_uniq<RegisteredObject>(python_object),
		                                                       make_uniq<RegisteredObject>(new_df)));
		connection->context->external_dependencies[name] = std::move(dependencies);
	} else if (IsAcceptedArrowObject(python_object) || IsPolarsDataframe(python_object)) {
		py::object arrow_object;
		if (IsPolarsDataframe(python_object)) {
			if (PolarsDataFrame::IsDataFrame(python_object)) {
				arrow_object = python_object.attr("to_arrow")();
			} else if (PolarsDataFrame::IsLazyFrame(python_object)) {
				py::object materialized = python_object.attr("collect")();
				arrow_object = materialized.attr("to_arrow")();
			} else {
				throw NotImplementedException("Unsupported Polars DF Type");
			}
		} else {
			arrow_object = python_object;
		}
		auto stream_factory =
		    make_uniq<PythonTableArrowArrayStreamFactory>(arrow_object.ptr(), connection->context->config);
		auto stream_factory_produce = PythonTableArrowArrayStreamFactory::Produce;
		auto stream_factory_get_schema = PythonTableArrowArrayStreamFactory::GetSchema;
		{
			py::gil_scoped_release release;
			temporary_views[name] =
			    connection
			        ->TableFunction("arrow_scan", {Value::POINTER((uintptr_t)stream_factory.get()),
			                                       Value::POINTER((uintptr_t)stream_factory_produce),
			                                       Value::POINTER((uintptr_t)stream_factory_get_schema)})
			        ->CreateView(name, true, true);
		}
		vector<shared_ptr<ExternalDependency>> dependencies;
		dependencies.push_back(
		    make_shared<PythonDependencies>(make_uniq<RegisteredArrow>(std::move(stream_factory), arrow_object)));
		connection->context->external_dependencies[name] = std::move(dependencies);
	} else if (DuckDBPyRelation::IsRelation(python_object)) {
		auto pyrel = py::cast<DuckDBPyRelation *>(python_object);
		pyrel->CreateView(name, true);
	} else {
		auto py_object_type = string(py::str(python_object.get_type().attr("__name__")));
		throw InvalidInputException("Python Object %s not suitable to be registered as a view", py_object_type);
	}
	return shared_from_this();
}

unique_ptr<DuckDBPyRelation> DuckDBPyConnection::ReadJSON(const string &name, const py::object &columns,
                                                          const py::object &sample_size,
                                                          const py::object &maximum_depth) {
	if (!connection) {
		throw ConnectionException("Connection has already been closed");
	}

	named_parameter_map_t options;

	if (!py::none().is(columns)) {
		if (!py::isinstance<py::dict>(columns)) {
			throw InvalidInputException("read_json only accepts 'columns' as a dict[str, str]");
		}
		py::dict columns_dict = columns;
		child_list_t<Value> struct_fields;

		for (auto &kv : columns_dict) {
			auto &column_name = kv.first;
			auto &type = kv.second;
			if (!py::isinstance<py::str>(column_name)) {
				string actual_type = py::str(column_name.get_type());
				throw InvalidInputException("The provided column name must be a str, not of type '%s'", actual_type);
			}
			if (!py::isinstance<py::str>(type)) {
				string actual_type = py::str(column_name.get_type());
				throw InvalidInputException("The provided column type must be a str, not of type '%s'", actual_type);
			}
			struct_fields.emplace_back(py::str(column_name), Value(py::str(type)));
		}
		auto dtype_struct = Value::STRUCT(std::move(struct_fields));
		options["columns"] = std::move(dtype_struct);
	}

	if (!py::none().is(sample_size)) {
		if (!py::isinstance<py::int_>(sample_size)) {
			string actual_type = py::str(sample_size.get_type());
			throw InvalidInputException("read_json only accepts 'sample_size' as an integer, not '%s'", actual_type);
		}
		options["sample_size"] = Value::INTEGER(py::int_(sample_size));
	}

	if (!py::none().is(maximum_depth)) {
		if (!py::isinstance<py::int_>(maximum_depth)) {
			string actual_type = py::str(maximum_depth.get_type());
			throw InvalidInputException("read_json only accepts 'maximum_depth' as an integer, not '%s'", actual_type);
		}
		options["maximum_depth"] = Value::INTEGER(py::int_(maximum_depth));
	}

	bool auto_detect = false;
	if (!options.count("columns")) {
		options["auto_detect"] = Value::BOOLEAN(true);
		auto_detect = true;
	}

	auto read_json_relation = make_shared<ReadJSONRelation>(connection->context, name, std::move(options), auto_detect);
	if (read_json_relation == nullptr) {
		throw InvalidInputException("read_json can only be used when the JSON extension is (statically) loaded");
	}
	return make_uniq<DuckDBPyRelation>(std::move(read_json_relation));
}

PathLike DuckDBPyConnection::GetPathLike(const py::object &object) {
	return PathLike::Create(object, *this);
}

unique_ptr<DuckDBPyRelation> DuckDBPyConnection::ReadCSV(
    const py::object &name_p, const py::object &header, const py::object &compression, const py::object &sep,
    const py::object &delimiter, const py::object &dtype, const py::object &na_values, const py::object &skiprows,
    const py::object &quotechar, const py::object &escapechar, const py::object &encoding, const py::object &parallel,
    const py::object &date_format, const py::object &timestamp_format, const py::object &sample_size,
    const py::object &all_varchar, const py::object &normalize_names, const py::object &filename) {
	if (!connection) {
		throw ConnectionException("Connection has already been closed");
	}
	BufferedCSVReaderOptions options;
	auto path_like = GetPathLike(name_p);
	auto &name = path_like.str;
	auto file_like_object_wrapper = std::move(path_like.dependency);

	// First check if the header is explicitly set
	// when false this affects the returned types, so it needs to be known at initialization of the relation
	if (!py::none().is(header)) {

		bool header_as_int = py::isinstance<py::int_>(header);
		bool header_as_bool = py::isinstance<py::bool_>(header);

		if (header_as_bool) {
			options.SetHeader(py::bool_(header));
		} else if (header_as_int) {
			if ((int)py::int_(header) != 0) {
				throw InvalidInputException("read_csv only accepts 0 if 'header' is given as an integer");
			}
			options.SetHeader(true);
		} else {
			throw InvalidInputException("read_csv only accepts 'header' as an integer, or a boolean");
		}
	}

	// We want to detect if the file can be opened, we set this in the options so we can detect this at bind time
	// rather than only at execution time
	if (!py::none().is(compression)) {
		if (!py::isinstance<py::str>(compression)) {
			throw InvalidInputException("read_csv only accepts 'compression' as a string");
		}
		options.SetCompression(py::str(compression));
	}

	auto read_csv_p = connection->ReadCSV(name, options);
	auto &read_csv = (ReadCSVRelation &)*read_csv_p;
	if (file_like_object_wrapper) {
		D_ASSERT(!read_csv.extra_dependencies);
		read_csv.extra_dependencies = std::move(file_like_object_wrapper);
	}

	if (options.has_header) {
		// 'options' is only used to initialize the ReadCSV relation
		// we also need to set this in the arguments passed to the function
		read_csv.AddNamedParameter("header", Value::BOOLEAN(options.header));
	}

	if (options.compression != FileCompressionType::AUTO_DETECT) {
		read_csv.AddNamedParameter("compression", Value(py::str(compression)));
	}

	bool has_sep = !py::none().is(sep);
	bool has_delimiter = !py::none().is(delimiter);
	if (has_sep && has_delimiter) {
		throw InvalidInputException("read_csv takes either 'delimiter' or 'sep', not both");
	}
	if (has_sep) {
		read_csv.AddNamedParameter("delim", Value(py::str(sep)));
	} else if (has_delimiter) {
		read_csv.AddNamedParameter("delim", Value(py::str(delimiter)));
	}

	// We don't support overriding the names of the header yet
	// 'names'
	// if (keywords.count("names")) {
	//	if (!py::isinstance<py::list>(kwargs["names"])) {
	//		throw InvalidInputException("read_csv only accepts 'names' as a list of strings");
	//	}
	//	vector<string> names;
	//	py::list names_list = kwargs["names"];
	//	for (auto& elem : names_list) {
	//		if (!py::isinstance<py::str>(elem)) {
	//			throw InvalidInputException("read_csv 'names' list has to consist of only strings");
	//		}
	//		names.push_back(py::str(elem));
	//	}
	//	// FIXME: Check for uniqueness of 'names' ?
	//}

	if (!py::none().is(dtype)) {
		if (py::isinstance<py::dict>(dtype)) {
			child_list_t<Value> struct_fields;
			py::dict dtype_dict = dtype;
			for (auto &kv : dtype_dict) {
				struct_fields.emplace_back(py::str(kv.first), Value(py::str(kv.second)));
			}
			auto dtype_struct = Value::STRUCT(std::move(struct_fields));
			read_csv.AddNamedParameter("dtypes", std::move(dtype_struct));
		} else if (py::isinstance<py::list>(dtype)) {
			auto dtype_list = TransformPythonValue(py::list(dtype));
			D_ASSERT(dtype_list.type().id() == LogicalTypeId::LIST);
			auto &children = ListValue::GetChildren(dtype_list);
			for (auto &child : children) {
				if (child.type().id() != LogicalTypeId::VARCHAR) {
					throw InvalidInputException("The types provided to 'dtype' have to be strings");
				}
			}
			read_csv.AddNamedParameter("dtypes", std::move(dtype_list));
		} else {
			throw InvalidInputException("read_csv only accepts 'dtype' as a dictionary or a list of strings");
		}
	}

	if (!py::none().is(na_values)) {
		if (!py::isinstance<py::str>(na_values)) {
			throw InvalidInputException("read_csv only accepts 'na_values' as a string");
		}
		read_csv.AddNamedParameter("nullstr", Value(py::str(na_values)));
	}

	if (!py::none().is(skiprows)) {
		if (!py::isinstance<py::int_>(skiprows)) {
			throw InvalidInputException("read_csv only accepts 'skiprows' as an integer");
		}
		read_csv.AddNamedParameter("skip", Value::INTEGER(py::int_(skiprows)));
	}

	if (!py::none().is(parallel)) {
		if (!py::isinstance<py::bool_>(parallel)) {
			throw InvalidInputException("read_csv only accepts 'parallel' as a boolean");
		}
		read_csv.AddNamedParameter("parallel", Value::BOOLEAN(py::bool_(parallel)));
	}

	if (!py::none().is(quotechar)) {
		if (!py::isinstance<py::str>(quotechar)) {
			throw InvalidInputException("read_csv only accepts 'quotechar' as a string");
		}
		read_csv.AddNamedParameter("quote", Value(py::str(quotechar)));
	}

	if (!py::none().is(escapechar)) {
		if (!py::isinstance<py::str>(escapechar)) {
			throw InvalidInputException("read_csv only accepts 'escapechar' as a string");
		}
		read_csv.AddNamedParameter("escape", Value(py::str(escapechar)));
	}

	if (!py::none().is(encoding)) {
		if (!py::isinstance<py::str>(encoding)) {
			throw InvalidInputException("read_csv only accepts 'encoding' as a string");
		}
		string encoding_str = StringUtil::Lower(py::str(encoding));
		if (encoding_str != "utf8" && encoding_str != "utf-8") {
			throw BinderException("Copy is only supported for UTF-8 encoded files, ENCODING 'UTF-8'");
		}
	}

	if (!py::none().is(date_format)) {
		if (!py::isinstance<py::str>(date_format)) {
			throw InvalidInputException("read_csv only accepts 'date_format' as a string");
		}
		read_csv.AddNamedParameter("dateformat", Value(py::str(date_format)));
	}

	if (!py::none().is(timestamp_format)) {
		if (!py::isinstance<py::str>(timestamp_format)) {
			throw InvalidInputException("read_csv only accepts 'timestamp_format' as a string");
		}
		read_csv.AddNamedParameter("timestampformat", Value(py::str(timestamp_format)));
	}

	if (!py::none().is(sample_size)) {
		if (!py::isinstance<py::int_>(sample_size)) {
			throw InvalidInputException("read_csv only accepts 'sample_size' as an integer");
		}
		read_csv.AddNamedParameter("sample_size", Value::INTEGER(py::int_(sample_size)));
	}

	if (!py::none().is(all_varchar)) {
		if (!py::isinstance<py::bool_>(all_varchar)) {
			throw InvalidInputException("read_csv only accepts 'all_varchar' as a boolean");
		}
		read_csv.AddNamedParameter("all_varchar", Value::INTEGER(py::bool_(all_varchar)));
	}

	if (!py::none().is(normalize_names)) {
		if (!py::isinstance<py::bool_>(normalize_names)) {
			throw InvalidInputException("read_csv only accepts 'normalize_names' as a boolean");
		}
		read_csv.AddNamedParameter("normalize_names", Value::INTEGER(py::bool_(normalize_names)));
	}

	if (!py::none().is(filename)) {
		if (!py::isinstance<py::bool_>(filename)) {
			throw InvalidInputException("read_csv only accepts 'filename' as a boolean");
		}
		read_csv.AddNamedParameter("filename", Value::INTEGER(py::bool_(filename)));
	}

	return make_uniq<DuckDBPyRelation>(read_csv_p->Alias(name));
}

unique_ptr<DuckDBPyRelation> DuckDBPyConnection::FromQuery(const string &query, const string &alias) {
	if (!connection) {
		throw ConnectionException("Connection has already been closed");
	}
	const char *duckdb_query_error = R"(duckdb.from_query cannot be used to run arbitrary SQL queries.
It can only be used to run individual SELECT statements, and converts the result of that SELECT
statement into a Relation object.
Use duckdb.sql to run arbitrary SQL queries.)";
	return make_uniq<DuckDBPyRelation>(connection->RelationFromQuery(query, alias, duckdb_query_error));
}

unique_ptr<DuckDBPyRelation> DuckDBPyConnection::RunQuery(const string &query, const string &alias) {
	if (!connection) {
		throw ConnectionException("Connection has already been closed");
	}
	Parser parser(connection->context->GetParserOptions());
	parser.ParseQuery(query);
	if (parser.statements.size() == 1 && parser.statements[0]->type == StatementType::SELECT_STATEMENT) {
		return make_uniq<DuckDBPyRelation>(connection->RelationFromQuery(
		    unique_ptr_cast<SQLStatement, SelectStatement>(std::move(parser.statements[0])), alias));
	}
	auto res = ExecuteInternal(query);
	if (!res) {
		return nullptr;
	}
	if (res->properties.return_type != StatementReturnType::QUERY_RESULT) {
		return nullptr;
	}
	// FIXME: we should add support for a relation object over a column data collection to make this more efficient
	vector<vector<Value>> values;
	vector<string> names = res->names;
	while (true) {
		auto chunk = res->Fetch();
		if (!chunk || chunk->size() == 0) {
			break;
		}
		for (idx_t r = 0; r < chunk->size(); r++) {
			vector<Value> row;
			for (idx_t c = 0; c < chunk->ColumnCount(); c++) {
				row.push_back(chunk->data[c].GetValue(r));
			}
			values.push_back(std::move(row));
		}
	}
	if (values.empty()) {
		return nullptr;
	}
	return make_uniq<DuckDBPyRelation>(make_uniq<ValueRelation>(connection->context, values, names));
}

unique_ptr<DuckDBPyRelation> DuckDBPyConnection::Table(const string &tname) {
	if (!connection) {
		throw ConnectionException("Connection has already been closed");
	}
	auto qualified_name = QualifiedName::Parse(tname);
	if (qualified_name.schema.empty()) {
		qualified_name.schema = DEFAULT_SCHEMA;
	}
	return make_uniq<DuckDBPyRelation>(connection->Table(qualified_name.schema, qualified_name.name));
}

unique_ptr<DuckDBPyRelation> DuckDBPyConnection::Values(py::object params) {
	if (!connection) {
		throw ConnectionException("Connection has already been closed");
	}
	if (params.is_none()) {
		params = py::list();
	}
	if (!py::hasattr(params, "__len__")) {
		throw InvalidInputException("Type of object passed to parameter 'values' must be iterable");
	}
	vector<vector<Value>> values {DuckDBPyConnection::TransformPythonParamList(params)};
	return make_uniq<DuckDBPyRelation>(connection->Values(values));
}

unique_ptr<DuckDBPyRelation> DuckDBPyConnection::View(const string &vname) {
	if (!connection) {
		throw ConnectionException("Connection has already been closed");
	}
	// First check our temporary view
	if (temporary_views.find(vname) != temporary_views.end()) {
		return make_uniq<DuckDBPyRelation>(temporary_views[vname]);
	}
	return make_uniq<DuckDBPyRelation>(connection->View(vname));
}

unique_ptr<DuckDBPyRelation> DuckDBPyConnection::TableFunction(const string &fname, py::object params) {
	if (params.is_none()) {
		params = py::list();
	}
	if (!connection) {
		throw ConnectionException("Connection has already been closed");
	}

	return make_uniq<DuckDBPyRelation>(
	    connection->TableFunction(fname, DuckDBPyConnection::TransformPythonParamList(params)));
}

unique_ptr<DuckDBPyRelation> DuckDBPyConnection::FromDF(const DataFrame &value) {
	if (!connection) {
		throw ConnectionException("Connection has already been closed");
	}
	string name = "df_" + StringUtil::GenerateRandomName();
	auto new_df = PandasScanFunction::PandasReplaceCopiedNames(value);
	vector<Value> params;
	params.emplace_back(Value::POINTER((uintptr_t)new_df.ptr()));
	auto rel = connection->TableFunction("pandas_scan", params)->Alias(name);
	rel->extra_dependencies =
	    make_uniq<PythonDependencies>(make_uniq<RegisteredObject>(value), make_uniq<RegisteredObject>(new_df));
	return make_uniq<DuckDBPyRelation>(std::move(rel));
}

unique_ptr<DuckDBPyRelation> DuckDBPyConnection::FromParquet(const string &file_glob, bool binary_as_string,
                                                             bool file_row_number, bool filename,
                                                             bool hive_partitioning, bool union_by_name,
                                                             const py::object &compression) {
	if (!connection) {
		throw ConnectionException("Connection has already been closed");
	}
	string name = "parquet_" + StringUtil::GenerateRandomName();
	vector<Value> params;
	params.emplace_back(file_glob);
	named_parameter_map_t named_parameters({{"binary_as_string", Value::BOOLEAN(binary_as_string)},
	                                        {"file_row_number", Value::BOOLEAN(file_row_number)},
	                                        {"filename", Value::BOOLEAN(filename)},
	                                        {"hive_partitioning", Value::BOOLEAN(hive_partitioning)},
	                                        {"union_by_name", Value::BOOLEAN(union_by_name)}});

	if (!py::none().is(compression)) {
		if (!py::isinstance<py::str>(compression)) {
			throw InvalidInputException("from_parquet only accepts 'compression' as a string");
		}
		named_parameters["compression"] = Value(py::str(compression));
	}
	return make_uniq<DuckDBPyRelation>(
	    connection->TableFunction("parquet_scan", params, named_parameters)->Alias(name));
}

unique_ptr<DuckDBPyRelation> DuckDBPyConnection::FromParquets(const vector<string> &file_globs, bool binary_as_string,
                                                              bool file_row_number, bool filename,
                                                              bool hive_partitioning, bool union_by_name,
                                                              const py::object &compression) {
	if (!connection) {
		throw ConnectionException("Connection has already been closed");
	}
	string name = "parquet_" + StringUtil::GenerateRandomName();
	vector<Value> params;
	auto file_globs_as_value = vector<Value>();
	for (const auto &file : file_globs) {
		file_globs_as_value.emplace_back(file);
	}
	params.emplace_back(Value::LIST(file_globs_as_value));
	named_parameter_map_t named_parameters({{"binary_as_string", Value::BOOLEAN(binary_as_string)},
	                                        {"file_row_number", Value::BOOLEAN(file_row_number)},
	                                        {"filename", Value::BOOLEAN(filename)},
	                                        {"hive_partitioning", Value::BOOLEAN(hive_partitioning)},
	                                        {"union_by_name", Value::BOOLEAN(union_by_name)}});

	if (!py::none().is(compression)) {
		if (!py::isinstance<py::str>(compression)) {
			throw InvalidInputException("from_parquet only accepts 'compression' as a string");
		}
		named_parameters["compression"] = Value(py::str(compression));
	}

	return make_uniq<DuckDBPyRelation>(
	    connection->TableFunction("parquet_scan", params, named_parameters)->Alias(name));
}

unique_ptr<DuckDBPyRelation> DuckDBPyConnection::FromArrow(py::object &arrow_object) {
	if (!connection) {
		throw ConnectionException("Connection has already been closed");
	}
	py::gil_scoped_acquire acquire;
	string name = "arrow_object_" + StringUtil::GenerateRandomName();
	if (!IsAcceptedArrowObject(arrow_object)) {
		auto py_object_type = string(py::str(arrow_object.get_type().attr("__name__")));
		throw InvalidInputException("Python Object Type %s is not an accepted Arrow Object.", py_object_type);
	}
	auto stream_factory =
	    make_uniq<PythonTableArrowArrayStreamFactory>(arrow_object.ptr(), connection->context->config);

	auto stream_factory_produce = PythonTableArrowArrayStreamFactory::Produce;
	auto stream_factory_get_schema = PythonTableArrowArrayStreamFactory::GetSchema;

	auto rel = connection
	               ->TableFunction("arrow_scan", {Value::POINTER((uintptr_t)stream_factory.get()),
	                                              Value::POINTER((uintptr_t)stream_factory_produce),
	                                              Value::POINTER((uintptr_t)stream_factory_get_schema)})
	               ->Alias(name);
	rel->extra_dependencies =
	    make_uniq<PythonDependencies>(make_uniq<RegisteredArrow>(std::move(stream_factory), arrow_object));
	return make_uniq<DuckDBPyRelation>(std::move(rel));
}

unique_ptr<DuckDBPyRelation> DuckDBPyConnection::FromSubstrait(py::bytes &proto) {
	if (!connection) {
		throw ConnectionException("Connection has already been closed");
	}
	string name = "substrait_" + StringUtil::GenerateRandomName();
	vector<Value> params;
	params.emplace_back(Value::BLOB_RAW(proto));
	return make_uniq<DuckDBPyRelation>(connection->TableFunction("from_substrait", params)->Alias(name));
}

unique_ptr<DuckDBPyRelation> DuckDBPyConnection::GetSubstrait(const string &query, bool enable_optimizer) {
	if (!connection) {
		throw ConnectionException("Connection has already been closed");
	}
	vector<Value> params;
	params.emplace_back(query);
	named_parameter_map_t named_parameters({{"enable_optimizer", Value::BOOLEAN(enable_optimizer)}});
	return make_uniq<DuckDBPyRelation>(
	    connection->TableFunction("get_substrait", params, named_parameters)->Alias(query));
}

unique_ptr<DuckDBPyRelation> DuckDBPyConnection::GetSubstraitJSON(const string &query, bool enable_optimizer) {
	if (!connection) {
		throw ConnectionException("Connection has already been closed");
	}
	vector<Value> params;
	params.emplace_back(query);
	named_parameter_map_t named_parameters({{"enable_optimizer", Value::BOOLEAN(enable_optimizer)}});
	return make_uniq<DuckDBPyRelation>(
	    connection->TableFunction("get_substrait_json", params, named_parameters)->Alias(query));
}

unique_ptr<DuckDBPyRelation> DuckDBPyConnection::FromSubstraitJSON(const string &json) {
	if (!connection) {
		throw ConnectionException("Connection has already been closed");
	}
	string name = "from_substrait_" + StringUtil::GenerateRandomName();
	vector<Value> params;
	params.emplace_back(json);
	return make_uniq<DuckDBPyRelation>(connection->TableFunction("from_substrait_json", params)->Alias(name));
}

unordered_set<string> DuckDBPyConnection::GetTableNames(const string &query) {
	if (!connection) {
		throw ConnectionException("Connection has already been closed");
	}
	return connection->GetTableNames(query);
}

shared_ptr<DuckDBPyConnection> DuckDBPyConnection::UnregisterPythonObject(const string &name) {
	connection->context->external_dependencies.erase(name);
	temporary_views.erase(name);
	py::gil_scoped_release release;
	if (connection) {
		connection->Query("DROP VIEW \"" + name + "\"");
	}
	return shared_from_this();
}

shared_ptr<DuckDBPyConnection> DuckDBPyConnection::Begin() {
	Execute("BEGIN TRANSACTION");
	return shared_from_this();
}

shared_ptr<DuckDBPyConnection> DuckDBPyConnection::Commit() {
	if (connection->context->transaction.IsAutoCommit()) {
		return shared_from_this();
	}
	Execute("COMMIT");
	return shared_from_this();
}

shared_ptr<DuckDBPyConnection> DuckDBPyConnection::Rollback() {
	Execute("ROLLBACK");
	return shared_from_this();
}

Optional<py::list> DuckDBPyConnection::GetDescription() {
	if (!result) {
		return py::none();
	}
	return result->Description();
}

void DuckDBPyConnection::Close() {
	result = nullptr;
	connection = nullptr;
	database = nullptr;
	for (auto &cur : cursors) {
		cur->Close();
	}
	cursors.clear();
}

void DuckDBPyConnection::InstallExtension(const string &extension, bool force_install) {
	ExtensionHelper::InstallExtension(*connection->context, extension, force_install);
}

void DuckDBPyConnection::LoadExtension(const string &extension) {
	ExtensionHelper::LoadExternalExtension(*connection->context, extension);
}

// cursor() is stupid
shared_ptr<DuckDBPyConnection> DuckDBPyConnection::Cursor() {
	if (!connection) {
		throw ConnectionException("Connection has already been closed");
	}
	auto res = make_shared<DuckDBPyConnection>();
	res->database = database;
	res->connection = make_uniq<Connection>(*res->database);
	cursors.push_back(res);
	return res;
}

// these should be functions on the result but well
Optional<py::tuple> DuckDBPyConnection::FetchOne() {
	if (!result) {
		throw InvalidInputException("No open result set");
	}
	return result->FetchOne();
}

py::list DuckDBPyConnection::FetchMany(idx_t size) {
	if (!result) {
		throw InvalidInputException("No open result set");
	}
	return result->FetchMany(size);
}

py::list DuckDBPyConnection::FetchAll() {
	if (!result) {
		throw InvalidInputException("No open result set");
	}
	return result->FetchAll();
}

py::dict DuckDBPyConnection::FetchNumpy() {
	if (!result) {
		throw InvalidInputException("No open result set");
	}
	return result->FetchNumpyInternal();
}

DataFrame DuckDBPyConnection::FetchDF(bool date_as_object) {
	if (!result) {
		throw InvalidInputException("No open result set");
	}
	return result->FetchDF(date_as_object);
}

DataFrame DuckDBPyConnection::FetchDFChunk(const idx_t vectors_per_chunk, bool date_as_object) const {
	if (!result) {
		throw InvalidInputException("No open result set");
	}
	return result->FetchDFChunk(vectors_per_chunk, date_as_object);
}

duckdb::pyarrow::Table DuckDBPyConnection::FetchArrow(idx_t chunk_size) {
	if (!result) {
		throw InvalidInputException("No open result set");
	}
	return result->ToArrowTable(chunk_size);
}

py::dict DuckDBPyConnection::FetchPyTorch() {
	if (!result) {
		throw InvalidInputException("No open result set");
	}
	return result->FetchPyTorch();
}

py::dict DuckDBPyConnection::FetchTF() {
	if (!result) {
		throw InvalidInputException("No open result set");
	}
	return result->FetchTF();
}

PolarsDataFrame DuckDBPyConnection::FetchPolars(idx_t chunk_size) {
	auto arrow = FetchArrow(chunk_size);
	return py::cast<PolarsDataFrame>(py::module::import("polars").attr("DataFrame")(arrow));
}

duckdb::pyarrow::RecordBatchReader DuckDBPyConnection::FetchRecordBatchReader(const idx_t chunk_size) const {
	if (!result) {
		throw InvalidInputException("No open result set");
	}
	return result->FetchRecordBatchReader(chunk_size);
}

static void CreateArrowScan(py::object entry, TableFunctionRef &table_function,
                            vector<unique_ptr<ParsedExpression>> &children, ClientConfig &config) {
	string name = "arrow_" + StringUtil::GenerateRandomName();
	auto stream_factory = make_uniq<PythonTableArrowArrayStreamFactory>(entry.ptr(), config);
	auto stream_factory_produce = PythonTableArrowArrayStreamFactory::Produce;
	auto stream_factory_get_schema = PythonTableArrowArrayStreamFactory::GetSchema;

	children.push_back(make_uniq<ConstantExpression>(Value::POINTER((uintptr_t)stream_factory.get())));
	children.push_back(make_uniq<ConstantExpression>(Value::POINTER((uintptr_t)stream_factory_produce)));
	children.push_back(make_uniq<ConstantExpression>(Value::POINTER((uintptr_t)stream_factory_get_schema)));

	table_function.function = make_uniq<FunctionExpression>("arrow_scan", std::move(children));
	table_function.external_dependency =
	    make_uniq<PythonDependencies>(make_uniq<RegisteredArrow>(std::move(stream_factory), entry));
}

static unique_ptr<TableRef> TryReplacement(py::dict &dict, py::str &table_name, ClientConfig &config,
                                           py::object &current_frame) {
	if (!dict.contains(table_name)) {
		// not present in the globals
		return nullptr;
	}
	auto entry = dict[table_name];
	auto table_function = make_uniq<TableFunctionRef>();
	vector<unique_ptr<ParsedExpression>> children;
	NumpyObjectType numpytype; // Identify the type of accepted numpy objects.
	if (DuckDBPyConnection::IsPandasDataframe(entry)) {
		string name = "df_" + StringUtil::GenerateRandomName();
		auto new_df = PandasScanFunction::PandasReplaceCopiedNames(entry);
		children.push_back(make_uniq<ConstantExpression>(Value::POINTER((uintptr_t)new_df.ptr())));
		table_function->function = make_uniq<FunctionExpression>("pandas_scan", std::move(children));
		table_function->external_dependency =
		    make_uniq<PythonDependencies>(make_uniq<RegisteredObject>(entry), make_uniq<RegisteredObject>(new_df));
	} else if (DuckDBPyConnection::IsAcceptedArrowObject(entry)) {
		CreateArrowScan(entry, *table_function, children, config);
	} else if (DuckDBPyRelation::IsRelation(entry)) {
		auto pyrel = py::cast<DuckDBPyRelation *>(entry);
		// create a subquery from the underlying relation object
		auto select = make_uniq<SelectStatement>();
		select->node = pyrel->GetRel().GetQueryNode();

		auto subquery = make_uniq<SubqueryRef>(std::move(select));
		return std::move(subquery);
	} else if (PolarsDataFrame::IsDataFrame(entry)) {
		auto arrow_dataset = entry.attr("to_arrow")();
		CreateArrowScan(arrow_dataset, *table_function, children, config);
	} else if (PolarsDataFrame::IsLazyFrame(entry)) {
		auto materialized = entry.attr("collect")();
		auto arrow_dataset = materialized.attr("to_arrow")();
		CreateArrowScan(arrow_dataset, *table_function, children, config);
	} else if ((numpytype = DuckDBPyConnection::IsAcceptedNumpyObject(entry)) != NumpyObjectType::INVALID) {
		string name = "np_" + StringUtil::GenerateRandomName();
		py::dict data; // we will convert all the supported format to dict{"key": np.array(value)}.
		size_t idx = 0;
		switch (numpytype) {
		case NumpyObjectType::NDARRAY1D:
			data["column0"] = entry;
			break;
		case NumpyObjectType::NDARRAY2D:
			idx = 0;
			for (auto item : py::cast<py::array>(entry)) {
				data[("column" + std::to_string(idx)).c_str()] = item;
				idx++;
			}
			break;
		case NumpyObjectType::LIST:
			idx = 0;
			for (auto item : py::cast<py::list>(entry)) {
				data[("column" + std::to_string(idx)).c_str()] = item;
				idx++;
			}
			break;
		case NumpyObjectType::DICT:
			data = py::cast<py::dict>(entry);
			break;
		default:
			throw NotImplementedException("Unsupported Numpy object");
			break;
		}
		children.push_back(make_uniq<ConstantExpression>(Value::POINTER((uintptr_t)data.ptr())));
		table_function->function = make_uniq<FunctionExpression>("pandas_scan", std::move(children));
		table_function->external_dependency =
		    make_uniq<PythonDependencies>(make_uniq<RegisteredObject>(entry), make_uniq<RegisteredObject>(data));
	} else {
		std::string location = py::cast<py::str>(current_frame.attr("f_code").attr("co_filename"));
		location += ":";
		location += py::cast<py::str>(current_frame.attr("f_lineno"));
		std::string cpp_table_name = table_name;
		auto py_object_type = string(py::str(entry.get_type().attr("__name__")));

		throw InvalidInputException(
		    "Python Object \"%s\" of type \"%s\" found on line \"%s\" not suitable for replacement scans.\nMake sure "
		    "that \"%s\" is either a pandas.DataFrame, duckdb.DuckDBPyRelation, pyarrow Table, Dataset, "
		    "RecordBatchReader, Scanner, or NumPy ndarrays with supported format",
		    cpp_table_name, py_object_type, location, cpp_table_name);
	}
	return std::move(table_function);
}

static unique_ptr<TableRef> ScanReplacement(ClientContext &context, const string &table_name,
                                            ReplacementScanData *data) {
	py::gil_scoped_acquire acquire;
	auto py_table_name = py::str(table_name);
	// Here we do an exhaustive search on the frame lineage
	auto current_frame = py::module::import("inspect").attr("currentframe")();
	while (hasattr(current_frame, "f_locals")) {
		auto local_dict = py::reinterpret_borrow<py::dict>(current_frame.attr("f_locals"));
		// search local dictionary
		if (local_dict) {
			auto result = TryReplacement(local_dict, py_table_name, context.config, current_frame);
			if (result) {
				return result;
			}
		}
		// search global dictionary
		auto global_dict = py::reinterpret_borrow<py::dict>(current_frame.attr("f_globals"));
		if (global_dict) {
			auto result = TryReplacement(global_dict, py_table_name, context.config, current_frame);
			if (result) {
				return result;
			}
		}
		current_frame = current_frame.attr("f_back");
	}
	// Not found :(
	return nullptr;
}

unordered_map<string, string> TransformPyConfigDict(const py::dict &py_config_dict) {
	unordered_map<string, string> config_dict;
	for (auto &kv : py_config_dict) {
		auto key = py::str(kv.first);
		auto val = py::str(kv.second);
		config_dict[key] = val;
	}
	return config_dict;
}

void CreateNewInstance(DuckDBPyConnection &res, const string &database, DBConfig &config) {
	// We don't cache unnamed memory instances (i.e., :memory:)
	bool cache_instance = database != ":memory:" && !database.empty();
	res.database = instance_cache.CreateInstance(database, config, cache_instance);
	res.connection = make_uniq<Connection>(*res.database);
	auto &context = *res.connection->context;
	PandasScanFunction scan_fun;
	CreateTableFunctionInfo scan_info(scan_fun);
	MapFunction map_fun;
	CreateTableFunctionInfo map_info(map_fun);
	auto &catalog = Catalog::GetSystemCatalog(context);
	context.transaction.BeginTransaction();
	catalog.CreateTableFunction(context, &scan_info);
	catalog.CreateTableFunction(context, &map_info);
	context.transaction.Commit();
	auto &db_config = res.database->instance->config;
	db_config.AddExtensionOption("pandas_analyze_sample",
	                             "The maximum number of rows to sample when analyzing a pandas object column.",
	                             LogicalType::UBIGINT, Value::UBIGINT(1000));
	if (db_config.options.enable_external_access) {
		db_config.replacement_scans.emplace_back(ScanReplacement);
	}
}

static bool HasJupyterProgressBarDependencies() {
	auto &import_cache = *DuckDBPyConnection::ImportCache();
	if (!import_cache.ipywidgets().IsLoaded()) {
		// ipywidgets not installed, needed to support the progress bar
		return false;
	}
	return true;
}

static void SetDefaultConfigArguments(ClientContext &context) {
	if (!DuckDBPyConnection::IsInteractive()) {
		// Don't need to set any special default arguments
		return;
	}

	auto &config = ClientConfig::GetConfig(context);
	config.enable_progress_bar = true;

	if (!DuckDBPyConnection::IsJupyter()) {
		return;
	}
	if (!HasJupyterProgressBarDependencies()) {
		// Disable progress bar altogether
		config.system_progress_bar_disable_reason =
		    "required package 'ipywidgets' is missing, which is needed to render progress bars in Jupyter";
		config.enable_progress_bar = false;
		return;
	}

	// Set the function used to create the display for the progress bar
	context.config.display_create_func = JupyterProgressBarDisplay::Create;
}

static shared_ptr<DuckDBPyConnection> FetchOrCreateInstance(const string &database, DBConfig &config) {
	auto res = make_shared<DuckDBPyConnection>();
	res->database = instance_cache.GetInstance(database, config);
	if (!res->database) {
		//! No cached database, we must create a new instance
		CreateNewInstance(*res, database, config);
		return res;
	}
	res->connection = make_uniq<Connection>(*res->database);
	return res;
}

shared_ptr<DuckDBPyConnection> DuckDBPyConnection::Connect(const string &database, bool read_only,
                                                           const py::dict &config_options) {
	auto config_dict = TransformPyConfigDict(config_options);
	DBConfig config(config_dict, read_only);

	auto res = FetchOrCreateInstance(database, config);
	auto &client_context = *res->connection->context;
	SetDefaultConfigArguments(client_context);
	return res;
}

vector<Value> DuckDBPyConnection::TransformPythonParamList(const py::handle &params) {
	vector<Value> args;
	args.reserve(py::len(params));

	for (auto param : params) {
		args.emplace_back(TransformPythonValue(param, LogicalType::UNKNOWN, false));
	}
	return args;
}

shared_ptr<DuckDBPyConnection> DuckDBPyConnection::DefaultConnection() {
	if (!default_connection) {
		py::dict config_dict;
		default_connection = DuckDBPyConnection::Connect(":memory:", false, config_dict);
	}
	return default_connection;
}

PythonImportCache *DuckDBPyConnection::ImportCache() {
	if (!import_cache) {
		import_cache = make_shared<PythonImportCache>();
	}
	return import_cache.get();
}

ModifiedMemoryFileSystem &DuckDBPyConnection::GetObjectFileSystem() {
	if (!internal_object_filesystem) {
		D_ASSERT(!FileSystemIsRegistered("DUCKDB_INTERNAL_OBJECTSTORE"));
		auto &py_import_cache = *ImportCache();
		auto modified_memory_fs = py_import_cache.pyduckdb().filesystem.modified_memory_filesystem();
		if (modified_memory_fs.ptr() == nullptr) {
			throw InvalidInputException(
			    "This operation could not be completed because required module 'fsspec' is not installed");
		}
		internal_object_filesystem = make_shared<ModifiedMemoryFileSystem>(modified_memory_fs());
		auto &abstract_fs = (AbstractFileSystem &)*internal_object_filesystem;
		RegisterFilesystem(abstract_fs);
	}
	return *internal_object_filesystem;
}

bool DuckDBPyConnection::IsInteractive() {
	return DuckDBPyConnection::environment != PythonEnvironmentType::NORMAL;
}

shared_ptr<DuckDBPyConnection> DuckDBPyConnection::Enter() {
	return shared_from_this();
}

bool DuckDBPyConnection::Exit(DuckDBPyConnection &self, const py::object &exc_type, const py::object &exc,
                              const py::object &traceback) {
	self.Close();
	if (exc_type.ptr() != Py_None) {
		return false;
	}
	return true;
}

void DuckDBPyConnection::Cleanup() {
	default_connection.reset();
	import_cache.reset();
}

bool DuckDBPyConnection::IsPandasDataframe(const py::object &object) {
	if (!ModuleIsLoaded<PandasCacheItem>()) {
		return false;
	}
	auto &py_import_cache = *DuckDBPyConnection::ImportCache();
	return py_import_cache.pandas().DataFrame.IsInstance(object);
}

bool DuckDBPyConnection::IsAcceptedArrowObject(const py::object &object) {
	if (!ModuleIsLoaded<ArrowLibCacheItem>()) {
		return false;
	}
	auto &py_import_cache = *DuckDBPyConnection::ImportCache();
<<<<<<< HEAD
	return py_import_cache.polars().DataFrame.IsInstance(object) ||
	       py_import_cache.polars().LazyFrame.IsInstance(object);
}

bool IsValidNumpyDimensions(const py::handle &object, int &dim) {
	// check the dimensions of numpy arrays
	// should only be called by IsAcceptedNumpyObject
	auto &import_cache = *DuckDBPyConnection::ImportCache();
	if (!import_cache.numpy().ndarray.IsInstance(object)) {
		return false;
	}
	auto shape = (py::cast<py::array>(object)).attr("shape");
	if (py::len(shape) != 1) {
		return false;
	}
	int cur_dim = (shape.attr("__getitem__")(0)).cast<int>();
	dim = dim == -1 ? cur_dim : dim;
	return dim == cur_dim;
}
NumpyObjectType DuckDBPyConnection::IsAcceptedNumpyObject(const py::object &object) {
	if (!ModuleIsLoaded<NumpyCacheItem>()) {
		return NumpyObjectType::INVALID;
	}
	auto &import_cache = *DuckDBPyConnection::ImportCache();
	if (import_cache.numpy().ndarray.IsInstance(object)) {
		auto len = py::len((py::cast<py::array>(object)).attr("shape"));
		switch (len) {
		case 1:
			return NumpyObjectType::NDARRAY1D;
		case 2:
			return NumpyObjectType::NDARRAY2D;
		default:
			return NumpyObjectType::INVALID;
		}
	} else if (py::isinstance<py::dict>(object)) {
		int dim = -1;
		for (auto item : py::cast<py::dict>(object)) {
			if (!IsValidNumpyDimensions(item.second, dim)) {
				return NumpyObjectType::INVALID;
			}
		}
		return NumpyObjectType::DICT;
	} else if (py::isinstance<py::list>(object)) {
		int dim = -1;
		for (auto item : py::cast<py::list>(object)) {
			if (!IsValidNumpyDimensions(item, dim)) {
				return NumpyObjectType::INVALID;
			}
		}
		return NumpyObjectType::LIST;
	}
	return NumpyObjectType::INVALID;
}

bool DuckDBPyConnection::IsAcceptedArrowObject(const py::object &object) {
	if (!ModuleIsLoaded<ArrowLibCacheItem>()) {
		return false;
	}
	auto &py_import_cache = *DuckDBPyConnection::ImportCache();
	if (py_import_cache.arrow_lib().Table.IsInstance(object) ||
	    py_import_cache.arrow_lib().RecordBatchReader.IsInstance(object)) {
		return true;
	}
	if (!ModuleIsLoaded<ArrowDatasetCacheItem>()) {
		return false;
	}
	return py_import_cache.arrow_dataset().Dataset.IsInstance(object) ||
	       py_import_cache.arrow_dataset().Scanner.IsInstance(object);
}

unique_lock<std::mutex> DuckDBPyConnection::AcquireConnectionLock() {
	// we first release the gil and then acquire the connection lock
	unique_lock<std::mutex> lock(py_connection_lock, std::defer_lock);
	{
		py::gil_scoped_release release;
		lock.lock();
	}
	return lock;
=======
	if (py_import_cache.arrow_lib().Table.IsInstance(object) ||
	    py_import_cache.arrow_lib().RecordBatchReader.IsInstance(object)) {
		return true;
	}
	if (!ModuleIsLoaded<ArrowDatasetCacheItem>()) {
		return false;
	}
	return py_import_cache.arrow_dataset().Dataset.IsInstance(object) ||
	       py_import_cache.arrow_dataset().Scanner.IsInstance(object);
>>>>>>> b00b99f6
}

} // namespace duckdb<|MERGE_RESOLUTION|>--- conflicted
+++ resolved
@@ -1392,8 +1392,8 @@
 ModifiedMemoryFileSystem &DuckDBPyConnection::GetObjectFileSystem() {
 	if (!internal_object_filesystem) {
 		D_ASSERT(!FileSystemIsRegistered("DUCKDB_INTERNAL_OBJECTSTORE"));
-		auto &py_import_cache = *ImportCache();
-		auto modified_memory_fs = py_import_cache.pyduckdb().filesystem.modified_memory_filesystem();
+		auto &import_cache_py = *ImportCache();
+		auto modified_memory_fs = import_cache_py.pyduckdb().filesystem.modified_memory_filesystem();
 		if (modified_memory_fs.ptr() == nullptr) {
 			throw InvalidInputException(
 			    "This operation could not be completed because required module 'fsspec' is not installed");
@@ -1435,12 +1435,11 @@
 	return py_import_cache.pandas().DataFrame.IsInstance(object);
 }
 
-bool DuckDBPyConnection::IsAcceptedArrowObject(const py::object &object) {
-	if (!ModuleIsLoaded<ArrowLibCacheItem>()) {
+bool DuckDBPyConnection::IsPolarsDataframe(const py::object &object) {
+	if (!ModuleIsLoaded<PolarsCacheItem>()) {
 		return false;
 	}
 	auto &py_import_cache = *DuckDBPyConnection::ImportCache();
-<<<<<<< HEAD
 	return py_import_cache.polars().DataFrame.IsInstance(object) ||
 	       py_import_cache.polars().LazyFrame.IsInstance(object);
 }
@@ -1519,17 +1518,6 @@
 		lock.lock();
 	}
 	return lock;
-=======
-	if (py_import_cache.arrow_lib().Table.IsInstance(object) ||
-	    py_import_cache.arrow_lib().RecordBatchReader.IsInstance(object)) {
-		return true;
-	}
-	if (!ModuleIsLoaded<ArrowDatasetCacheItem>()) {
-		return false;
-	}
-	return py_import_cache.arrow_dataset().Dataset.IsInstance(object) ||
-	       py_import_cache.arrow_dataset().Scanner.IsInstance(object);
->>>>>>> b00b99f6
 }
 
 } // namespace duckdb
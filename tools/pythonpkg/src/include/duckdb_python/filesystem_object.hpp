//===----------------------------------------------------------------------===//
//                         DuckDB
//
// duckdb_python/filesystem_object.hpp
//
//
//===----------------------------------------------------------------------===//

#pragma once
#include "duckdb_python/pybind11/registered_py_object.hpp"
#include "duckdb_python/pyfilesystem.hpp"

namespace duckdb {

class FileSystemObject : public RegisteredObject {
public:
	explicit FileSystemObject(py::object fs, vector<string> filenames_p)
	    : RegisteredObject(std::move(fs)), filenames(std::move(filenames_p)) {
	}
	virtual ~FileSystemObject() {
		py::gil_scoped_acquire acquire;
		// Assert that the 'obj' is a filesystem
<<<<<<< HEAD
		D_ASSERT(
		    py::isinstance(obj, DuckDBPyConnection::ImportCache()->pyduckdb().filesystem.modified_memory_filesystem()));
=======
		D_ASSERT(py::isinstance(obj, DuckDBPyConnection::ImportCache()->duckdb.filesystem.ModifiedMemoryFileSystem()));
>>>>>>> 4915dd7e
		for (auto &file : filenames) {
			obj.attr("delete")(file);
		}
	}

	vector<string> filenames;
};

} // namespace duckdb<|MERGE_RESOLUTION|>--- conflicted
+++ resolved
@@ -20,12 +20,7 @@
 	virtual ~FileSystemObject() {
 		py::gil_scoped_acquire acquire;
 		// Assert that the 'obj' is a filesystem
-<<<<<<< HEAD
-		D_ASSERT(
-		    py::isinstance(obj, DuckDBPyConnection::ImportCache()->pyduckdb().filesystem.modified_memory_filesystem()));
-=======
 		D_ASSERT(py::isinstance(obj, DuckDBPyConnection::ImportCache()->duckdb.filesystem.ModifiedMemoryFileSystem()));
->>>>>>> 4915dd7e
 		for (auto &file : filenames) {
 			obj.attr("delete")(file);
 		}

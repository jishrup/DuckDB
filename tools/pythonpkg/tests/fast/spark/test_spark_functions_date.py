import pytest

_ = pytest.importorskip("duckdb.experimental.spark")
from datetime import date, datetime

from spark_namespace.sql import functions as F
from spark_namespace.sql.types import Row
from spark_namespace.sql.functions import col


class TestsSparkFunctionsDate(object):
    def test_date_trunc(self, spark):
        df = spark.createDataFrame(
            [(datetime(2019, 1, 23, 14, 34, 9, 87539),)],
            ["dt_ref"],
        )

        expected = [
            {
                "year": datetime(2019, 1, 1, 0, 0, 0, 0),
                "yyyy": datetime(2019, 1, 1, 0, 0, 0, 0),
                "yy": datetime(2019, 1, 1, 0, 0, 0, 0),
                "quarter": datetime(2019, 1, 1, 0, 0, 0, 0),
                "month": datetime(2019, 1, 1, 0, 0, 0, 0),
                "mon": datetime(2019, 1, 1, 0, 0, 0, 0),
                "mm": datetime(2019, 1, 1, 0, 0, 0, 0),
                "week": datetime(2019, 1, 21, 0, 0, 0, 0),
                "day": datetime(2019, 1, 23, 0, 0, 0, 0),
                "dd": datetime(2019, 1, 23, 0, 0, 0, 0),
                "hour": datetime(2019, 1, 23, 14, 0, 0, 0),
                "minute": datetime(2019, 1, 23, 14, 34, 0, 0),
                "second": datetime(2019, 1, 23, 14, 34, 9, 0),
            }
        ]

        cols = list(expected[0].keys())
        gen_record = df.select(*[F.date_trunc(fmt, "dt_ref").alias(fmt) for fmt in cols]).collect()[0]

        expected_record = spark.createDataFrame(
            # Need to convert to a list for Spark which otherwise throws a TypeError.
            # It would work without it for DuckDB.
            [list(r.values()) for r in expected],
            cols,
        ).collect()[0]

        assert gen_record.year.timetuple() == expected_record.year.timetuple()
        assert gen_record.yyyy.timetuple() == expected_record.yyyy.timetuple()
        assert gen_record.yy.timetuple() == expected_record.yy.timetuple()
        assert gen_record.quarter.timetuple() == expected_record.quarter.timetuple()
        assert gen_record.month.timetuple() == expected_record.month.timetuple()
        assert gen_record.mon.timetuple() == expected_record.mon.timetuple()
        assert gen_record.mm.timetuple() == expected_record.mm.timetuple()
        assert gen_record.week.timetuple() == expected_record.week.timetuple()
        assert gen_record.day.timetuple() == expected_record.day.timetuple()
        assert gen_record.dd.timetuple() == expected_record.dd.timetuple()
        assert gen_record.hour.timetuple() == expected_record.hour.timetuple()
        assert gen_record.minute.timetuple() == expected_record.minute.timetuple()
        assert gen_record.second.timetuple() == expected_record.second.timetuple()

    def test_date_part(self, spark):
        df = spark.createDataFrame([(datetime(2015, 4, 8, 13, 8, 15),)], ["ts"])
        result = df.select(
            F.date_part(F.lit("YEAR"), "ts").alias("year"),
            F.date_part(F.lit("month"), "ts").alias("month"),
            F.date_part(F.lit("WEEK"), "ts").alias("week"),
            F.date_part(F.lit("D"), "ts").alias("day"),
            F.date_part(F.lit("M"), "ts").alias("minute"),
            F.date_part(F.lit("S"), "ts").alias("second"),
        ).collect()

        expected = [Row(year=2015, month=4, week=15, day=8, minute=8, second=15)]

        assert result == expected

    def test_dayofweek(self, spark):
        spark_sunday_index = 1
        spark_saturday_index = 7

        df = spark.createDataFrame([(date(2024, 5, 12),), (date(2024, 5, 18),)], ["dt"])
        result = df.select(F.dayofweek("dt").alias("week_num")).collect()

        assert result[0].week_num == spark_sunday_index
        assert result[1].week_num == spark_saturday_index

    def test_dayofmonth(self, spark):
        df = spark.createDataFrame([(date(2024, 5, 12),), (date(2024, 5, 18),)], ["dt"])
        result = df.select(F.dayofmonth("dt").alias("day_num")).collect()

        assert result[0].day_num == 12
        assert result[1].day_num == 18

    def test_dayofyear(self, spark):
        df = spark.createDataFrame([(date(2024, 5, 12),), (date(2024, 5, 18),)], ["dt"])
        result = df.select(F.dayofyear("dt").alias("day_num")).collect()

        assert result[0].day_num == 133
        assert result[1].day_num == 139

    def test_month(self, spark):
        df = spark.createDataFrame([(date(2024, 5, 12),), (date(2024, 5, 18),)], ["dt"])
        result = df.select(F.month("dt").alias("month_num")).collect()

        assert result[0].month_num == 5
        assert result[1].month_num == 5

    def test_year(self, spark):
        df = spark.createDataFrame([(date(2024, 5, 12),), (date(2024, 5, 18),)], ["dt"])
        result = df.select(F.year("dt").alias("year_num")).collect()

        assert result[0].year_num == 2024
        assert result[1].year_num == 2024

    def test_weekofyear(self, spark):
        df = spark.createDataFrame([(date(2024, 5, 12),), (date(2024, 5, 18),)], ["dt"])
        result = df.select(F.weekofyear("dt").alias("week_num")).collect()

        assert result[0].week_num == 19
        assert result[1].week_num == 20

    def test_quarter(self, spark):
        df = spark.createDataFrame([(date(2024, 5, 12),), (date(2024, 5, 18),)], ["dt"])
        result = df.select(F.quarter("dt").alias("quarter_num")).collect()

        assert result[0].quarter_num == 2
        assert result[1].quarter_num == 2

    def test_hour(self, spark):
        df = spark.createDataFrame([(datetime(2024, 5, 12, 13, 30, 45),)], ["dt"])
        result = df.select(F.hour("dt").alias("hour_num")).collect()

        assert result[0].hour_num == 13

    def test_minute(self, spark):
        df = spark.createDataFrame([(datetime(2024, 5, 12, 13, 30, 45),)], ["dt"])
        result = df.select(F.minute("dt").alias("minute_num")).collect()

        assert result[0].minute_num == 30

    def test_second(self, spark):
        df = spark.createDataFrame([(datetime(2024, 5, 12, 13, 30, 45),)], ["dt"])
        result = df.select(F.second("dt").alias("second_num")).collect()

        assert result[0].second_num == 45

<<<<<<< HEAD
    def test_last_day(self, spark):
        df = spark.createDataFrame([('1997-02-10',)], ['d'])

        res = df.select(F.last_day(df.d.cast("date")).alias('date')).collect()
        assert res == [Row(date=date(1997, 2, 28))]
=======
    def test_add_months(self, spark):
        df = spark.createDataFrame([(datetime(2024, 5, 12, 13, 30, 45), 2)], ["dt", "months"])

        result = df.select(
            F.add_months("dt", 1).alias("with_literal"),
            F.add_months("dt", "months").alias("with_str"),
            F.add_months(col("dt"), df["months"]).alias("with_col"),
        ).collect()

        assert result[0].with_literal == date(2024, 6, 12)
        assert result[0].with_str == date(2024, 7, 12)
        assert result[0].with_col == date(2024, 7, 12)
>>>>>>> e5c89d84
<|MERGE_RESOLUTION|>--- conflicted
+++ resolved
@@ -142,13 +142,12 @@
 
         assert result[0].second_num == 45
 
-<<<<<<< HEAD
     def test_last_day(self, spark):
         df = spark.createDataFrame([('1997-02-10',)], ['d'])
 
         res = df.select(F.last_day(df.d.cast("date")).alias('date')).collect()
         assert res == [Row(date=date(1997, 2, 28))]
-=======
+
     def test_add_months(self, spark):
         df = spark.createDataFrame([(datetime(2024, 5, 12, 13, 30, 45), 2)], ["dt", "months"])
 
@@ -160,5 +159,4 @@
 
         assert result[0].with_literal == date(2024, 6, 12)
         assert result[0].with_str == date(2024, 7, 12)
-        assert result[0].with_col == date(2024, 7, 12)
->>>>>>> e5c89d84
+        assert result[0].with_col == date(2024, 7, 12)
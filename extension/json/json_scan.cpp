--- conflicted
+++ resolved
@@ -84,41 +84,27 @@
 void JSONScanData::Serialize(FieldWriter &writer) {
 	writer.WriteField<JSONScanType>(type);
 	options.Serialize(writer);
-	writer.WriteField<JSONScanType>(type);
 	writer.WriteList<string>(file_paths);
 	writer.WriteField<bool>(ignore_errors);
 	writer.WriteField<idx_t>(maximum_object_size);
-<<<<<<< HEAD
-	writer.WriteField<bool>(auto_detect);
-	writer.WriteField<idx_t>(sample_size);
-	writer.WriteList<string>(names);
-=======
 	transform_options.Serialize(writer);
 	writer.WriteField<bool>(auto_detect);
 	writer.WriteField<idx_t>(sample_size);
 	writer.WriteList<string>(names);
 	writer.WriteField<idx_t>(max_depth);
->>>>>>> 81a86266
 }
 
 void JSONScanData::Deserialize(FieldReader &reader) {
 	type = reader.ReadRequired<JSONScanType>();
 	options.Deserialize(reader);
-	type = reader.ReadRequired<JSONScanType>();
 	file_paths = reader.ReadRequiredList<string>();
 	ignore_errors = reader.ReadRequired<bool>();
 	maximum_object_size = reader.ReadRequired<idx_t>();
-<<<<<<< HEAD
-	auto_detect = reader.ReadRequired<bool>();
-	sample_size = reader.ReadRequired<idx_t>();
-	names = reader.ReadRequiredList<string>();
-=======
 	transform_options.Deserialize(reader);
 	auto_detect = reader.ReadRequired<bool>();
 	sample_size = reader.ReadRequired<idx_t>();
 	names = reader.ReadRequiredList<string>();
 	max_depth = reader.ReadRequired<idx_t>();
->>>>>>> 81a86266
 }
 
 JSONScanGlobalState::JSONScanGlobalState(ClientContext &context, JSONScanData &bind_data_p)
@@ -136,9 +122,27 @@
 	}
 }
 
-<<<<<<< HEAD
-unique_ptr<GlobalTableFunctionState> JSONScanGlobalState::Init(ClientContext &context, TableFunctionInitInput &input) {
+JSONScanLocalState::JSONScanLocalState(ClientContext &context, JSONScanGlobalState &gstate)
+    : batch_index(DConstants::INVALID_INDEX), bind_data(gstate.bind_data),
+      json_allocator(BufferAllocator::Get(context)), current_reader(nullptr), current_buffer_handle(nullptr),
+      buffer_size(0), buffer_offset(0), prev_buffer_remainder(0) {
+
+	// Buffer to reconstruct JSON objects when they cross a buffer boundary
+	reconstruct_buffer = gstate.allocator.Allocate(gstate.bind_data.maximum_object_size + YYJSON_PADDING_SIZE);
+
+	// This is needed for JSONFormat::UNSTRUCTURED, to make use of YYJSON_READ_INSITU
+	current_buffer_copy = gstate.allocator.Allocate(gstate.buffer_capacity);
+	buffer_copy_ptr = (const char *)current_buffer_copy.get();
+}
+
+JSONGlobalTableFunctionState::JSONGlobalTableFunctionState(ClientContext &context, TableFunctionInitInput &input)
+    : state(context, (JSONScanData &)*input.bind_data) {
+}
+
+unique_ptr<GlobalTableFunctionState> JSONGlobalTableFunctionState::Init(ClientContext &context,
+                                                                        TableFunctionInitInput &input) {
 	auto &bind_data = (JSONScanData &)*input.bind_data;
+	auto result = make_unique<JSONGlobalTableFunctionState>(context, input);
 
 	// Check if we need to do projection pushdown
 	if (bind_data.type == JSONScanType::READ_JSON && input.column_ids.size() != bind_data.names.size()) {
@@ -151,49 +155,6 @@
 		bind_data.names = std::move(names);
 		bind_data.transform_options.error_unknown_key = false;
 	}
-
-	return make_unique<JSONScanGlobalState>(context, bind_data);
-}
-
-idx_t JSONScanGlobalState::MaxThreads() const {
-	return system_threads;
-}
-
-=======
->>>>>>> 81a86266
-JSONScanLocalState::JSONScanLocalState(ClientContext &context, JSONScanGlobalState &gstate)
-    : batch_index(DConstants::INVALID_INDEX), bind_data(gstate.bind_data),
-      json_allocator(BufferAllocator::Get(context)), current_reader(nullptr), current_buffer_handle(nullptr),
-      buffer_size(0), buffer_offset(0), prev_buffer_remainder(0) {
-
-	// Buffer to reconstruct JSON objects when they cross a buffer boundary
-	reconstruct_buffer = gstate.allocator.Allocate(gstate.bind_data.maximum_object_size + YYJSON_PADDING_SIZE);
-
-	// This is needed for JSONFormat::UNSTRUCTURED, to make use of YYJSON_READ_INSITU
-	current_buffer_copy = gstate.allocator.Allocate(gstate.buffer_capacity);
-	buffer_copy_ptr = (const char *)current_buffer_copy.get();
-}
-
-JSONGlobalTableFunctionState::JSONGlobalTableFunctionState(ClientContext &context, TableFunctionInitInput &input)
-    : state(context, (JSONScanData &)*input.bind_data) {
-}
-
-unique_ptr<GlobalTableFunctionState> JSONGlobalTableFunctionState::Init(ClientContext &context,
-                                                                        TableFunctionInitInput &input) {
-	auto &bind_data = (JSONScanData &)*input.bind_data;
-	auto result = make_unique<JSONGlobalTableFunctionState>(context, input);
-
-	// Check if we need to do projection pushdown
-	if (bind_data.type == JSONScanType::READ_JSON && input.column_ids.size() != bind_data.names.size()) {
-		D_ASSERT(input.column_ids.size() < bind_data.names.size()); // Can't project to have more columns
-		vector<string> names;
-		names.reserve(input.column_ids.size());
-		for (const auto &id : input.column_ids) {
-			names.push_back(std::move(bind_data.names[id]));
-		}
-		bind_data.names = std::move(names);
-		bind_data.transform_options.error_unknown_key = false;
-	}
 	return result;
 }
 
@@ -232,12 +193,8 @@
 		if (!ReadNextBuffer(gstate)) {
 			return 0;
 		}
-<<<<<<< HEAD
-		if (!first_read && current_reader->GetOptions().format == JSONFormat::NEWLINE_DELIMITED) {
-=======
 		if (current_buffer_handle->buffer_index != 0 &&
 		    current_reader->GetOptions().format == JSONFormat::NEWLINE_DELIMITED) {
->>>>>>> 81a86266
 			ReconstructFirstObject(gstate);
 			count++;
 		}
@@ -317,11 +274,7 @@
 			                                     json_allocator.GetYYJSONAllocator(), &err);
 		}
 		if (err.code != YYJSON_READ_SUCCESS) {
-<<<<<<< HEAD
-			current_reader->ThrowError(current_buffer_handle->buffer_index, lines_or_objects_in_buffer, err);
-=======
 			current_reader->ThrowParseError(current_buffer_handle->buffer_index, lines_or_objects_in_buffer, err);
->>>>>>> 81a86266
 		}
 	}
 	lines_or_objects_in_buffer++;
@@ -336,17 +289,10 @@
 	}
 }
 
-<<<<<<< HEAD
-bool JSONScanLocalState::ReadNextBuffer(JSONScanGlobalState &gstate, bool &first_read) {
-	if (current_reader) {
-		D_ASSERT(current_buffer_handle);
-		current_reader->SetBufferLineOrByteCount(current_buffer_handle->buffer_index, lines_or_objects_in_buffer);
-=======
 bool JSONScanLocalState::ReadNextBuffer(JSONScanGlobalState &gstate) {
 	if (current_reader) {
 		D_ASSERT(current_buffer_handle);
 		current_reader->SetBufferLineOrObjectCount(current_buffer_handle->buffer_index, lines_or_objects_in_buffer);
->>>>>>> 81a86266
 	}
 
 	AllocatedData buffer;
@@ -500,11 +446,7 @@
 	}
 	buffer_size = prev_buffer_remainder + read_size;
 	if (buffer_size == 0) {
-<<<<<<< HEAD
-		current_reader->SetBufferLineOrByteCount(buffer_index, 0);
-=======
 		current_reader->SetBufferLineOrObjectCount(buffer_index, 0);
->>>>>>> 81a86266
 		return;
 	}
 
@@ -536,11 +478,7 @@
 	}
 	buffer_size = prev_buffer_remainder + read_size;
 	if (buffer_size == 0) {
-<<<<<<< HEAD
-		current_reader->SetBufferLineOrByteCount(buffer_index, 0);
-=======
 		current_reader->SetBufferLineOrObjectCount(buffer_index, 0);
->>>>>>> 81a86266
 		return;
 	}
 }
@@ -616,13 +554,8 @@
 			SkipWhitespace(buffer_ptr, buffer_offset, buffer_size);
 			lines_or_objects_in_buffer++;
 		} else if (error.pos > max_obj_size) {
-<<<<<<< HEAD
-			current_reader->ThrowError(current_buffer_handle->buffer_index, lines_or_objects_in_buffer, error,
-			                           "Try increasing \"maximum_object_size\".");
-=======
 			current_reader->ThrowParseError(current_buffer_handle->buffer_index, lines_or_objects_in_buffer, error,
 			                                "Try increasing \"maximum_object_size\".");
->>>>>>> 81a86266
 
 		} else if (error.code == YYJSON_READ_ERROR_UNEXPECTED_END && !is_last) {
 			// Copy remaining to reconstruct_buffer
@@ -632,11 +565,7 @@
 			buffer_offset = buffer_size;
 			break;
 		} else {
-<<<<<<< HEAD
-			current_reader->ThrowError(current_buffer_handle->buffer_index, lines_or_objects_in_buffer, error);
-=======
 			current_reader->ThrowParseError(current_buffer_handle->buffer_index, lines_or_objects_in_buffer, error);
->>>>>>> 81a86266
 		}
 		objects[count] = read_doc->root;
 	}
@@ -675,8 +604,4 @@
 	return json_allocator.GetYYJSONAllocator();
 }
 
-yyjson_alc *JSONScanLocalState::GetAllocator() {
-	return json_allocator.GetYYJSONAllocator();
-}
-
 } // namespace duckdb
#include "s3fs.hpp"

#include "crypto.hpp"
#include "duckdb.hpp"
#ifndef DUCKDB_AMALGAMATION
#include "duckdb/common/http_state.hpp"
#include "duckdb/common/thread.hpp"
#include "duckdb/common/types/timestamp.hpp"
#include "duckdb/function/scalar/strftime_format.hpp"
#endif

#include <duckdb/function/scalar/string_functions.hpp>
#include <duckdb/storage/buffer_manager.hpp>
#include <iostream>
#include <thread>

namespace duckdb {

static HeaderMap create_s3_header(string url, string query, string host, string service, string method,
                                  const S3AuthParams &auth_params, string date_now = "", string datetime_now = "",
                                  string payload_hash = "", string content_type = "") {

	HeaderMap res;
	res["Host"] = host;
	// If access key is not set, we don't set the headers at all to allow accessing public files through s3 urls
	if (auth_params.secret_access_key.empty() && auth_params.access_key_id.empty()) {
		return res;
	}

	if (payload_hash == "") {
		payload_hash = "e3b0c44298fc1c149afbf4c8996fb92427ae41e4649b934ca495991b7852b855"; // Empty payload hash
	}

	// we can pass date/time but this is mostly useful in testing. normally we just get the current datetime here.
	if (datetime_now.empty()) {
		auto timestamp = Timestamp::GetCurrentTimestamp();
		date_now = StrfTimeFormat::Format(timestamp, "%Y%m%d");
		datetime_now = StrfTimeFormat::Format(timestamp, "%Y%m%dT%H%M%SZ");
	}

	res["x-amz-date"] = datetime_now;
	res["x-amz-content-sha256"] = payload_hash;
	if (auth_params.session_token.length() > 0) {
		res["x-amz-security-token"] = auth_params.session_token;
	}

	string signed_headers = "";
	hash_bytes canonical_request_hash;
	hash_str canonical_request_hash_str;
	if (content_type.length() > 0) {
		signed_headers += "content-type;";
	}
	signed_headers += "host;x-amz-content-sha256;x-amz-date";
	if (auth_params.session_token.length() > 0) {
		signed_headers += ";x-amz-security-token";
	}
	auto canonical_request = method + "\n" + S3FileSystem::UrlEncode(url) + "\n" + query;
	if (content_type.length() > 0) {
		canonical_request += "\ncontent-type:" + content_type;
	}
	canonical_request += "\nhost:" + host + "\nx-amz-content-sha256:" + payload_hash + "\nx-amz-date:" + datetime_now;
	if (auth_params.session_token.length() > 0) {
		canonical_request += "\nx-amz-security-token:" + auth_params.session_token;
	}

	canonical_request += "\n\n" + signed_headers + "\n" + payload_hash;
	sha256(canonical_request.c_str(), canonical_request.length(), canonical_request_hash);

	hex256(canonical_request_hash, canonical_request_hash_str);
	auto string_to_sign = "AWS4-HMAC-SHA256\n" + datetime_now + "\n" + date_now + "/" + auth_params.region + "/" +
	                      service + "/aws4_request\n" + string((char *)canonical_request_hash_str, sizeof(hash_str));
	// compute signature
	hash_bytes k_date, k_region, k_service, signing_key, signature;
	hash_str signature_str;
	auto sign_key = "AWS4" + auth_params.secret_access_key;
	hmac256(date_now, sign_key.c_str(), sign_key.length(), k_date);
	hmac256(auth_params.region, k_date, k_region);
	hmac256(service, k_region, k_service);
	hmac256("aws4_request", k_service, signing_key);
	hmac256(string_to_sign, signing_key, signature);
	hex256(signature, signature_str);

	res["Authorization"] = "AWS4-HMAC-SHA256 Credential=" + auth_params.access_key_id + "/" + date_now + "/" +
	                       auth_params.region + "/" + service + "/aws4_request, SignedHeaders=" + signed_headers +
	                       ", Signature=" + string((char *)signature_str, sizeof(hash_str));

	return res;
}

static duckdb::unique_ptr<duckdb_httplib_openssl::Headers> initialize_http_headers(HeaderMap &header_map) {
	auto headers = make_uniq<duckdb_httplib_openssl::Headers>();
	for (auto &entry : header_map) {
		headers->insert(entry);
	}
	return headers;
}

string S3FileSystem::UrlDecode(string input) {
	string result;
	result.reserve(input.size());
	char ch;
	replace(input.begin(), input.end(), '+', ' ');
	for (idx_t i = 0; i < input.length(); i++) {
		if (int(input[i]) == 37) {
			int ii;
			sscanf(input.substr(i + 1, 2).c_str(), "%x", &ii);
			ch = static_cast<char>(ii);
			result += ch;
			i += 2;
		} else {
			result += input[i];
		}
	}
	return result;
}

string S3FileSystem::UrlEncode(const string &input, bool encode_slash) {
	// https://docs.aws.amazon.com/AmazonS3/latest/API/sigv4-query-string-auth.html
	static const char *hex_digit = "0123456789ABCDEF";
	string result;
	result.reserve(input.size());
	for (idx_t i = 0; i < input.length(); i++) {
		char ch = input[i];
		if ((ch >= 'A' && ch <= 'Z') || (ch >= 'a' && ch <= 'z') || (ch >= '0' && ch <= '9') || ch == '_' ||
		    ch == '-' || ch == '~' || ch == '.') {
			result += ch;
		} else if (ch == '/') {
			if (encode_slash) {
				result += string("%2F");
			} else {
				result += ch;
			}
		} else {
			result += string("%");
			result += hex_digit[static_cast<unsigned char>(ch) >> 4];
			result += hex_digit[static_cast<unsigned char>(ch) & 15];
		}
	}
	return result;
}

void AWSEnvironmentCredentialsProvider::SetExtensionOptionValue(string key, const char *env_var_name) {
	static char *evar;

	if ((evar = std::getenv(env_var_name)) != NULL) {
		if (StringUtil::Lower(evar) == "false") {
			this->config.SetOption(key, Value(false));
		} else if (StringUtil::Lower(evar) == "true") {
			this->config.SetOption(key, Value(true));
		} else {
			this->config.SetOption(key, Value(evar));
		}
	}
}

void AWSEnvironmentCredentialsProvider::SetAll() {
	this->SetExtensionOptionValue("s3_region", this->DEFAULT_REGION_ENV_VAR);
	this->SetExtensionOptionValue("s3_region", this->REGION_ENV_VAR);
	this->SetExtensionOptionValue("s3_access_key_id", this->ACCESS_KEY_ENV_VAR);
	this->SetExtensionOptionValue("s3_secret_access_key", this->SECRET_KEY_ENV_VAR);
	this->SetExtensionOptionValue("s3_session_token", this->SESSION_TOKEN_ENV_VAR);
	this->SetExtensionOptionValue("s3_endpoint", this->DUCKDB_ENDPOINT_ENV_VAR);
	this->SetExtensionOptionValue("s3_use_ssl", this->DUCKDB_USE_SSL_ENV_VAR);
}

S3AuthParams S3AuthParams::ReadFrom(FileOpener *opener) {
	string region;
	string access_key_id;
	string secret_access_key;
	string session_token;
	string endpoint;
	string url_style;
	bool s3_url_compatibility_mode;
	bool use_ssl;
	Value value;

	if (FileOpener::TryGetCurrentSetting(opener, "s3_region", value)) {
		region = value.ToString();
	}

	if (FileOpener::TryGetCurrentSetting(opener, "s3_access_key_id", value)) {
		access_key_id = value.ToString();
	}

	if (FileOpener::TryGetCurrentSetting(opener, "s3_secret_access_key", value)) {
		secret_access_key = value.ToString();
	}

	if (FileOpener::TryGetCurrentSetting(opener, "s3_session_token", value)) {
		session_token = value.ToString();
	}

	if (FileOpener::TryGetCurrentSetting(opener, "s3_endpoint", value)) {
		endpoint = value.ToString();
	} else {
		endpoint = "s3.amazonaws.com";
	}

	if (FileOpener::TryGetCurrentSetting(opener, "s3_url_style", value)) {
		auto val_str = value.ToString();
		if (!(val_str == "vhost" || val_str != "path" || val_str != "")) {
			throw std::runtime_error(
			    "Incorrect setting found for s3_url_style, allowed values are: 'path' and 'vhost'");
		}
		url_style = val_str;
	} else {
		url_style = "vhost";
	}

	if (FileOpener::TryGetCurrentSetting(opener, "s3_use_ssl", value)) {
		use_ssl = value.GetValue<bool>();
	} else {
		use_ssl = true;
	}

	if (FileOpener::TryGetCurrentSetting(opener, "s3_url_compatibility_mode", value)) {
		s3_url_compatibility_mode = value.GetValue<bool>();
	} else {
		s3_url_compatibility_mode = true;
	}

	return {region,   access_key_id, secret_access_key, session_token,
	        endpoint, url_style,     use_ssl,           s3_url_compatibility_mode};
}

S3ConfigParams S3ConfigParams::ReadFrom(FileOpener *opener) {
	uint64_t uploader_max_filesize;
	uint64_t max_parts_per_file;
	uint64_t max_upload_threads;
	Value value;

	if (FileOpener::TryGetCurrentSetting(opener, "s3_uploader_max_filesize", value)) {
		uploader_max_filesize = DBConfig::ParseMemoryLimit(value.GetValue<string>());
	} else {
		uploader_max_filesize = S3ConfigParams::DEFAULT_MAX_FILESIZE;
	}

	if (FileOpener::TryGetCurrentSetting(opener, "s3_uploader_max_parts_per_file", value)) {
		max_parts_per_file = value.GetValue<uint64_t>();
	} else {
		max_parts_per_file = S3ConfigParams::DEFAULT_MAX_PARTS_PER_FILE; // AWS Default
	}

	if (FileOpener::TryGetCurrentSetting(opener, "s3_uploader_thread_limit", value)) {
		max_upload_threads = value.GetValue<uint64_t>();
	} else {
		max_upload_threads = S3ConfigParams::DEFAULT_MAX_UPLOAD_THREADS;
	}

	return {uploader_max_filesize, max_parts_per_file, max_upload_threads};
}

void S3FileHandle::Close() {
	auto &s3fs = (S3FileSystem &)file_system;
	if ((flags & FileFlags::FILE_FLAGS_WRITE) && !upload_finalized) {
		s3fs.FlushAllBuffers(*this);
		s3fs.FinalizeMultipartUpload(*this);
	}
}

void S3FileHandle::InitializeClient() {
	auto parsed_url = S3FileSystem::S3UrlParse(path, this->auth_params);

	string proto_host_port = parsed_url.http_proto + parsed_url.host;
	http_client = HTTPFileSystem::GetClient(this->http_params, proto_host_port.c_str());
}

// Opens the multipart upload and returns the ID
string S3FileSystem::InitializeMultipartUpload(S3FileHandle &file_handle) {
	auto &s3fs = (S3FileSystem &)file_handle.file_system;

	// AWS response is around 300~ chars in docs so this should be enough to not need a resize
	idx_t response_buffer_len = 1000;
	auto response_buffer = duckdb::unique_ptr<char[]> {new char[response_buffer_len]};

	string query_param = "uploads=";
	auto res = s3fs.PostRequest(file_handle, file_handle.path, {}, response_buffer, response_buffer_len, nullptr, 0,
	                            query_param);
	string result(response_buffer.get(), response_buffer_len);

	auto open_tag_pos = result.find("<UploadId>", 0);
	auto close_tag_pos = result.find("</UploadId>", open_tag_pos);

	if (open_tag_pos == string::npos || close_tag_pos == string::npos) {
		throw std::runtime_error("Unexpected response while initializing S3 multipart upload");
	}

	open_tag_pos += 10; // Skip open tag

	return result.substr(open_tag_pos, close_tag_pos - open_tag_pos);
}

void S3FileSystem::UploadBuffer(S3FileHandle &file_handle, shared_ptr<S3WriteBuffer> write_buffer) {
	auto &s3fs = (S3FileSystem &)file_handle.file_system;

	string query_param = "partNumber=" + to_string(write_buffer->part_no + 1) + "&" +
	                     "uploadId=" + S3FileSystem::UrlEncode(file_handle.multipart_upload_id, true);
	unique_ptr<ResponseWrapper> res;
	case_insensitive_map_t<string>::iterator etag_lookup;

	try {
		res = s3fs.PutRequest(file_handle, file_handle.path, {}, (char *)write_buffer->Ptr(), write_buffer->idx,
		                      query_param);

		if (res->code != 200) {
			throw HTTPException(*res, "Unable to connect to URL %s %s (HTTP code %s)", res->http_url, res->error,
			                    to_string(res->code));
		}

		etag_lookup = res->headers.find("ETag");
		if (etag_lookup == res->headers.end()) {
			throw IOException("Unexpected response when uploading part to S3");
		}

	} catch (IOException &ex) {
		// Ensure only one thread sets the exception
		bool f = false;
		auto exchanged = file_handle.uploader_has_error.compare_exchange_strong(f, true);
		if (exchanged) {
			file_handle.upload_exception = std::current_exception();
		}

		{
			unique_lock<mutex> lck(file_handle.uploads_in_progress_lock);
			file_handle.uploads_in_progress--;
		}
		file_handle.uploads_in_progress_cv.notify_one();

		return;
	}

	// Insert etag
	{
		unique_lock<mutex> lck(file_handle.part_etags_lock);
		file_handle.part_etags.insert(std::pair<uint16_t, string>(write_buffer->part_no, etag_lookup->second));
	}

	file_handle.parts_uploaded++;

	// Free up space for another thread to acquire an S3WriteBuffer
	write_buffer.reset();

	// Signal a buffer has become available
	{
		unique_lock<mutex> lck(s3fs.buffers_available_lock);
		s3fs.buffers_in_use--;
	}
	s3fs.buffers_available_cv.notify_one();

	// Signal a thread has finished
	{
		unique_lock<mutex> lck(file_handle.uploads_in_progress_lock);
		file_handle.uploads_in_progress--;
	}
	file_handle.uploads_in_progress_cv.notify_one();
}

void S3FileSystem::FlushBuffer(S3FileHandle &file_handle, shared_ptr<S3WriteBuffer> write_buffer) {

	if (write_buffer->idx == 0) {
		return;
	}

	auto uploading = write_buffer->uploading.load();
	if (uploading) {
		return;
	}
	bool can_upload = write_buffer->uploading.compare_exchange_strong(uploading, true);
	if (!can_upload) {
		return;
	}

	file_handle.RethrowIOError();

	{
		unique_lock<mutex> lck(file_handle.write_buffers_lock);
		file_handle.write_buffers.erase(write_buffer->part_no);
	}

	{
		unique_lock<mutex> lck(file_handle.uploads_in_progress_lock);
		file_handle.uploads_in_progress++;
	}

	thread upload_thread(UploadBuffer, std::ref(file_handle), write_buffer);
	upload_thread.detach();
}

// Note that FlushAll currently does not allow to continue writing afterwards. Therefore, FinalizeMultipartUpload should
// be called right after it!
// TODO: we can fix this by keeping the last partially written buffer in memory and allow reuploading it with new data.
void S3FileSystem::FlushAllBuffers(S3FileHandle &file_handle) {
	//  Collect references to all buffers to check
	vector<shared_ptr<S3WriteBuffer>> to_flush;
	file_handle.write_buffers_lock.lock();
	for (auto &item : file_handle.write_buffers) {
		to_flush.push_back(item.second);
	}
	file_handle.write_buffers_lock.unlock();

	// Flush all buffers that aren't already uploading
	for (auto &write_buffer : to_flush) {
		if (!write_buffer->uploading) {
			FlushBuffer(file_handle, write_buffer);
		}
	}
	unique_lock<mutex> lck(file_handle.uploads_in_progress_lock);
	file_handle.uploads_in_progress_cv.wait(lck, [&file_handle] { return file_handle.uploads_in_progress == 0; });

	file_handle.RethrowIOError();
}

void S3FileSystem::FinalizeMultipartUpload(S3FileHandle &file_handle) {
	auto &s3fs = (S3FileSystem &)file_handle.file_system;

	std::stringstream ss;
	ss << "<CompleteMultipartUpload xmlns=\"http://s3.amazonaws.com/doc/2006-03-01/\">";

	auto parts = file_handle.parts_uploaded.load();
	for (auto i = 0; i < parts; i++) {
		auto etag_lookup = file_handle.part_etags.find(i);
		if (etag_lookup == file_handle.part_etags.end()) {
			throw IOException("Unknown part number");
		}
		ss << "<Part><ETag>" << etag_lookup->second << "</ETag><PartNumber>" << i + 1 << "</PartNumber></Part>";
	}
	ss << "</CompleteMultipartUpload>";
	string body = ss.str();

	// Response is around ~400 in AWS docs so this should be enough to not need a resize
	idx_t response_buffer_len = 1000;
	auto response_buffer = duckdb::unique_ptr<char[]> {new char[response_buffer_len]};

	string query_param = "uploadId=" + S3FileSystem::UrlEncode(file_handle.multipart_upload_id, true);
	auto res = s3fs.PostRequest(file_handle, file_handle.path, {}, response_buffer, response_buffer_len,
	                            (char *)body.c_str(), body.length(), query_param);
	string result(response_buffer.get(), response_buffer_len);

	auto open_tag_pos = result.find("<CompleteMultipartUploadResult", 0);
	if (open_tag_pos == string::npos) {
		throw HTTPException(*res, "Unexpected response during S3 multipart upload finalization: %d", res->code);
	}
	file_handle.upload_finalized = true;
}

// Wrapper around the BufferManager::Allocate to that allows limiting the number of buffers that will be handed out
BufferHandle S3FileSystem::Allocate(idx_t part_size, uint16_t max_threads) {
	unique_lock<mutex> lck(buffers_available_lock);

	// Wait for a buffer to become available
	if (buffers_in_use + threads_waiting_for_memory >= max_threads) {
		buffers_available_cv.wait(lck, [&] { return buffers_in_use + threads_waiting_for_memory < max_threads; });
	}
	buffers_in_use++;

	// Try to allocate a buffer from the buffer manager
	BufferHandle duckdb_buffer;
	bool set_waiting_for_memory = false;

	while (true) {
		try {
			duckdb_buffer = buffer_manager.Allocate(part_size);

			if (set_waiting_for_memory) {
				threads_waiting_for_memory--;
			}
			break;
		} catch (OutOfMemoryException &e) {
			if (!set_waiting_for_memory) {
				threads_waiting_for_memory++;
				set_waiting_for_memory = true;
			}

			auto currently_in_use = buffers_in_use;
			if (currently_in_use == 0) {
				// There exist no upload write buffers that can release more memory. We really ran out of memory here.
				throw e;
			} else {
				// Wait for more buffers to become available before trying again
				buffers_available_cv.wait(lck, [&] { return buffers_in_use < currently_in_use; });
			}
		}
	}

	return duckdb_buffer;
}

shared_ptr<S3WriteBuffer> S3FileHandle::GetBuffer(uint16_t write_buffer_idx) {
	auto &s3fs = (S3FileSystem &)file_system;

	// Check if write buffer already exists
	{
		unique_lock<mutex> lck(write_buffers_lock);
		auto lookup_result = write_buffers.find(write_buffer_idx);
		if (lookup_result != write_buffers.end()) {
			shared_ptr<S3WriteBuffer> buffer = lookup_result->second;
			return buffer;
		}
	}

	auto buffer_handle = s3fs.Allocate(part_size, config_params.max_upload_threads);
	auto new_write_buffer =
	    make_shared<S3WriteBuffer>(write_buffer_idx * part_size, part_size, std::move(buffer_handle));
	{
		unique_lock<mutex> lck(write_buffers_lock);
		auto lookup_result = write_buffers.find(write_buffer_idx);

		// Check if other thread has created the same buffer, if so we return theirs and drop ours.
		if (lookup_result != write_buffers.end()) {
			// write_buffer_idx << std::endl;
			shared_ptr<S3WriteBuffer> write_buffer = lookup_result->second;
			return write_buffer;
		}
		write_buffers.insert(pair<uint16_t, shared_ptr<S3WriteBuffer>>(write_buffer_idx, new_write_buffer));
	}

	return new_write_buffer;
}

void S3FileSystem::GetQueryParam(const string &key, string &param, duckdb_httplib_openssl::Params &query_params) {
	auto found_param = query_params.find(key);
	if (found_param != query_params.end()) {
		param = found_param->second;
		query_params.erase(found_param);
	}
}

void S3FileSystem::ReadQueryParams(const string &url_query_param, S3AuthParams &params) {
	if (url_query_param.empty()) {
		return;
	}

	duckdb_httplib_openssl::Params query_params;
	duckdb_httplib_openssl::detail::parse_query_text(url_query_param, query_params);

	GetQueryParam("s3_region", params.region, query_params);
	GetQueryParam("s3_access_key_id", params.access_key_id, query_params);
	GetQueryParam("s3_secret_access_key", params.secret_access_key, query_params);
	GetQueryParam("s3_session_token", params.session_token, query_params);
	GetQueryParam("s3_endpoint", params.endpoint, query_params);
	GetQueryParam("s3_url_style", params.url_style, query_params);
	auto found_param = query_params.find("s3_use_ssl");
	if (found_param != query_params.end()) {
		if (found_param->second == "true") {
			params.use_ssl = true;
		} else if (found_param->second == "false") {
			params.use_ssl = false;
		} else {
			throw IOException("Incorrect setting found for s3_use_ssl, allowed values are: 'true' or 'false'");
		}
		query_params.erase(found_param);
	}
	if (!query_params.empty()) {
		throw IOException("Invalid query parameters found. Supported parameters are:\n's3_region', 's3_access_key_id', "
		                  "'s3_secret_access_key', 's3_session_token',\n's3_endpoint', 's3_url_style', 's3_use_ssl'");
	}
}

ParsedS3Url S3FileSystem::S3UrlParse(string url, S3AuthParams &params) {
	string http_proto, host, bucket, path, query_param, trimmed_s3_url;

	if (url.rfind("s3://", 0) != 0) {
		throw IOException("URL needs to start with s3://");
	}
	auto slash_pos = url.find('/', 5);
	if (slash_pos == string::npos) {
		throw IOException("URL needs to contain a '/' after the host");
	}
	bucket = url.substr(5, slash_pos - 5);
	if (bucket.empty()) {
		throw IOException("URL needs to contain a bucket name");
	}

	// See https://docs.aws.amazon.com/AmazonS3/latest/userguide/VirtualHosting.html
	if (params.url_style == "path") {
		path = "/" + bucket;
	} else {
		path = "";
	}

	if (params.s3_url_compatibility_mode) {
		// In url compatibility mode, we will ignore any special chars, so query param strings are disabled
		trimmed_s3_url = url;
		path += url.substr(slash_pos);
	} else {
		// Parse query parameters
		auto question_pos = url.find_first_of('?');
		if (question_pos != string::npos) {
			query_param = url.substr(question_pos + 1);
			trimmed_s3_url = url.substr(0, question_pos);
		} else {
			trimmed_s3_url = url;
		}

		if (!query_param.empty()) {
			path += url.substr(slash_pos, question_pos - slash_pos);
		} else {
			path += url.substr(slash_pos);
		}
	}

	if (path.empty()) {
		throw IOException("URL needs to contain key");
	}

	if (params.url_style == "vhost" || params.url_style == "") {
		host = bucket + "." + params.endpoint;
	} else {
		host = params.endpoint;
	}

	http_proto = params.use_ssl ? "https://" : "http://";

	return {http_proto, host, bucket, path, query_param, trimmed_s3_url};
}

string S3FileSystem::GetPayloadHash(char *buffer, idx_t buffer_len) {
	if (buffer_len > 0) {
		hash_bytes payload_hash_bytes;
		hash_str payload_hash_str;
		sha256(buffer, buffer_len, payload_hash_bytes);
		hex256(payload_hash_bytes, payload_hash_str);
		return string((char *)payload_hash_str, sizeof(payload_hash_str));
	} else {
		return "";
	}
}

string ParsedS3Url::GetHTTPUrl(S3AuthParams &auth_params, string http_query_string) {
	string full_url = http_proto + host + S3FileSystem::UrlEncode(path);

	if (!http_query_string.empty()) {
		full_url += "?" + http_query_string;
	}
	return full_url;
}

unique_ptr<ResponseWrapper> S3FileSystem::PostRequest(FileHandle &handle, string url, HeaderMap header_map,
                                                      duckdb::unique_ptr<char[]> &buffer_out, idx_t &buffer_out_len,
                                                      char *buffer_in, idx_t buffer_in_len, string http_params) {
	auto auth_params = static_cast<S3FileHandle &>(handle).auth_params;
	auto parsed_s3_url = S3UrlParse(url, auth_params);
	string http_url = parsed_s3_url.GetHTTPUrl(auth_params, http_params);
	auto payload_hash = GetPayloadHash(buffer_in, buffer_in_len);
	auto headers = create_s3_header(parsed_s3_url.path, http_params, parsed_s3_url.host, "s3", "POST", auth_params, "",
	                                "", payload_hash, "application/octet-stream");

	return HTTPFileSystem::PostRequest(handle, http_url, headers, buffer_out, buffer_out_len, buffer_in, buffer_in_len);
}

unique_ptr<ResponseWrapper> S3FileSystem::PutRequest(FileHandle &handle, string url, HeaderMap header_map,
                                                     char *buffer_in, idx_t buffer_in_len, string http_params) {
	auto auth_params = static_cast<S3FileHandle &>(handle).auth_params;
	auto parsed_s3_url = S3UrlParse(url, auth_params);
	string http_url = parsed_s3_url.GetHTTPUrl(auth_params, http_params);
	auto content_type = "application/octet-stream";
	auto payload_hash = GetPayloadHash(buffer_in, buffer_in_len);

	auto headers = create_s3_header(parsed_s3_url.path, http_params, parsed_s3_url.host, "s3", "PUT", auth_params, "",
	                                "", payload_hash, content_type);
	return HTTPFileSystem::PutRequest(handle, http_url, headers, buffer_in, buffer_in_len);
<<<<<<< HEAD
}

unique_ptr<ResponseWrapper> S3FileSystem::HeadRequest(FileHandle &handle, string s3_url, HeaderMap header_map) {
=======
}

unique_ptr<ResponseWrapper> S3FileSystem::HeadRequest(FileHandle &handle, string s3_url, HeaderMap header_map) {
	auto auth_params = static_cast<S3FileHandle &>(handle).auth_params;
	auto parsed_s3_url = S3UrlParse(s3_url, auth_params);
	string http_url = parsed_s3_url.GetHTTPUrl(auth_params);
	auto headers =
	    create_s3_header(parsed_s3_url.path, "", parsed_s3_url.host, "s3", "HEAD", auth_params, "", "", "", "");
	return HTTPFileSystem::HeadRequest(handle, http_url, headers);
}

unique_ptr<ResponseWrapper> S3FileSystem::GetRequest(FileHandle &handle, string s3_url, HeaderMap header_map) {
>>>>>>> da69aeaa
	auto auth_params = static_cast<S3FileHandle &>(handle).auth_params;
	auto parsed_s3_url = S3UrlParse(s3_url, auth_params);
	string http_url = parsed_s3_url.GetHTTPUrl(auth_params);
	auto headers =
<<<<<<< HEAD
	    create_s3_header(parsed_s3_url.path, "", parsed_s3_url.host, "s3", "HEAD", auth_params, "", "", "", "");
	return HTTPFileSystem::HeadRequest(handle, http_url, headers);
}

unique_ptr<ResponseWrapper> S3FileSystem::GetRequest(FileHandle &handle, string s3_url, HeaderMap header_map) {
	auto auth_params = static_cast<S3FileHandle &>(handle).auth_params;
	auto parsed_s3_url = S3UrlParse(s3_url, auth_params);
	string http_url = parsed_s3_url.GetHTTPUrl(auth_params);
	auto headers =
	    create_s3_header(parsed_s3_url.path, "", parsed_s3_url.host, "s3", "GET", auth_params, "", "", "", "");
	return HTTPFileSystem::GetRequest(handle, http_url, headers);
}

=======
	    create_s3_header(parsed_s3_url.path, "", parsed_s3_url.host, "s3", "GET", auth_params, "", "", "", "");
	return HTTPFileSystem::GetRequest(handle, http_url, headers);
}

>>>>>>> da69aeaa
unique_ptr<ResponseWrapper> S3FileSystem::GetRangeRequest(FileHandle &handle, string s3_url, HeaderMap header_map,
                                                          idx_t file_offset, char *buffer_out, idx_t buffer_out_len) {
	auto auth_params = static_cast<S3FileHandle &>(handle).auth_params;
	auto parsed_s3_url = S3UrlParse(s3_url, auth_params);
	string http_url = parsed_s3_url.GetHTTPUrl(auth_params);
	auto headers =
	    create_s3_header(parsed_s3_url.path, "", parsed_s3_url.host, "s3", "GET", auth_params, "", "", "", "");
	return HTTPFileSystem::GetRangeRequest(handle, http_url, headers, file_offset, buffer_out, buffer_out_len);
}

unique_ptr<HTTPFileHandle> S3FileSystem::CreateHandle(const string &path, uint8_t flags, FileLockType lock,
                                                      FileCompressionType compression, FileOpener *opener) {
	auto auth_params = S3AuthParams::ReadFrom(opener);
<<<<<<< HEAD

	// Scan the query string for any s3 authentication parameters
	auto parsed_s3_url = S3UrlParse(path, auth_params);
	ReadQueryParams(parsed_s3_url.query_param, auth_params);

=======

	// Scan the query string for any s3 authentication parameters
	auto parsed_s3_url = S3UrlParse(path, auth_params);
	ReadQueryParams(parsed_s3_url.query_param, auth_params);

>>>>>>> da69aeaa
	return duckdb::make_uniq<S3FileHandle>(*this, path, flags, HTTPParams::ReadFrom(opener), auth_params,
	                                       S3ConfigParams::ReadFrom(opener));
}

// this computes the signature from https://czak.pl/2015/09/15/s3-rest-api-with-curl.html
void S3FileSystem::Verify() {

	S3AuthParams auth_params = {
	    "us-east-1", "AKIAIOSFODNN7EXAMPLE", "wJalrXUtnFEMI/K7MDENG/bPxRfiCYEXAMPLEKEY", "", "", "", true};
	auto test_header = create_s3_header("/", "", "my-precious-bucket.s3.amazonaws.com", "s3", "GET", auth_params,
	                                    "20150915", "20150915T124500Z");
	if (test_header["Authorization"] !=
	    "AWS4-HMAC-SHA256 Credential=AKIAIOSFODNN7EXAMPLE/20150915/us-east-1/s3/aws4_request, "
	    "SignedHeaders=host;x-amz-content-sha256;x-amz-date, "
	    "Signature=182072eb53d85c36b2d791a1fa46a12d23454ec1e921b02075c23aee40166d5a") {
		throw std::runtime_error("test fail");
	}

	if (UrlEncode("/category=Books/") != "/category%3DBooks/") {
		throw std::runtime_error("test fail");
	}
	if (UrlEncode("/?category=Books&title=Ducks Retreat/") != "/%3Fcategory%3DBooks%26title%3DDucks%20Retreat/") {
		throw std::runtime_error("test fail");
	}
	if (UrlEncode("/?category=Books&title=Ducks Retreat/", true) !=
	    "%2F%3Fcategory%3DBooks%26title%3DDucks%20Retreat%2F") {
		throw std::runtime_error("test fail");
	}
	// AWS_SECRET_ACCESS_KEY="vs1BZPxSL2qVARBSg5vCMKJsavCoEPlo/HSHRaVe" AWS_ACCESS_KEY_ID="ASIAYSPIOYDTHTBIITVC"
	// AWS_SESSION_TOKEN="IQoJb3JpZ2luX2VjENX//////////wEaCWV1LXdlc3QtMSJHMEUCIQDfjzs9BYHrEXDMU/NR+PHV1uSTr7CSVSQdjKSfiPRLdgIgCCztF0VMbi9+uHHAfBVKhV4t9MlUrQg3VAOIsLxrWyoqlAIIHRAAGgw1ODk0MzQ4OTY2MTQiDOGl2DsYxENcKCbh+irxARe91faI+hwUhT60sMGRFg0GWefKnPclH4uRFzczrDOcJlAAaQRJ7KOsT8BrJlrY1jSgjkO7PkVjPp92vi6lJX77bg99MkUTJActiOKmd84XvAE5bFc/jFbqechtBjXzopAPkKsGuaqAhCenXnFt6cwq+LZikv/NJGVw7TRphLV+Aq9PSL9XwdzIgsW2qXwe1c3rxDNj53yStRZHVggdxJ0OgHx5v040c98gFphzSULHyg0OY6wmCMTYcswpb4kO2IIi6AiD9cY25TlwPKRKPi5CdBsTPnyTeW62u7PvwK0fTSy4ZuJUuGKQnH2cKmCXquEwoOHEiQY6nQH9fzY/EDGHMRxWWhxu0HiqIfsuFqC7GS0p0ToKQE+pzNsvVwMjZc+KILIDDQpdCWRIwu53I5PZy2Cvk+3y4XLvdZKQCsAKqeOc4c94UAS4NmUT7mCDOuRV0cLBVM8F0JYBGrUxyI+YoIvHhQWmnRLuKgTb5PkF7ZWrXBHFWG5/tZDOvBbbaCWTlRCL9b0Vpg5+BM/81xd8jChP4w83"
	// aws --region eu-west-1 --debug s3 ls my-precious-bucket 2>&1 | less
	string canonical_query_string = "delimiter=%2F&encoding-type=url&list-type=2&prefix="; // aws s3 ls <bucket>

	S3AuthParams auth_params2 = {
	    "eu-west-1",
	    "ASIAYSPIOYDTHTBIITVC",
	    "vs1BZPxSL2qVARBSg5vCMKJsavCoEPlo/HSHRaVe",
	    "IQoJb3JpZ2luX2VjENX//////////wEaCWV1LXdlc3QtMSJHMEUCIQDfjzs9BYHrEXDMU/"
	    "NR+PHV1uSTr7CSVSQdjKSfiPRLdgIgCCztF0VMbi9+"
	    "uHHAfBVKhV4t9MlUrQg3VAOIsLxrWyoqlAIIHRAAGgw1ODk0MzQ4OTY2MTQiDOGl2DsYxENcKCbh+irxARe91faI+"
	    "hwUhT60sMGRFg0GWefKnPclH4uRFzczrDOcJlAAaQRJ7KOsT8BrJlrY1jSgjkO7PkVjPp92vi6lJX77bg99MkUTJA"
	    "ctiOKmd84XvAE5bFc/jFbqechtBjXzopAPkKsGuaqAhCenXnFt6cwq+LZikv/"
	    "NJGVw7TRphLV+"
	    "Aq9PSL9XwdzIgsW2qXwe1c3rxDNj53yStRZHVggdxJ0OgHx5v040c98gFphzSULHyg0OY6wmCMTYcswpb4kO2IIi6"
	    "AiD9cY25TlwPKRKPi5CdBsTPnyTeW62u7PvwK0fTSy4ZuJUuGKQnH2cKmCXquEwoOHEiQY6nQH9fzY/"
	    "EDGHMRxWWhxu0HiqIfsuFqC7GS0p0ToKQE+pzNsvVwMjZc+KILIDDQpdCWRIwu53I5PZy2Cvk+"
	    "3y4XLvdZKQCsAKqeOc4c94UAS4NmUT7mCDOuRV0cLBVM8F0JYBGrUxyI+"
	    "YoIvHhQWmnRLuKgTb5PkF7ZWrXBHFWG5/tZDOvBbbaCWTlRCL9b0Vpg5+BM/81xd8jChP4w83",
	    "",
	    "",
	    true};
	auto test_header2 = create_s3_header("/", canonical_query_string, "my-precious-bucket.s3.eu-west-1.amazonaws.com",
	                                     "s3", "GET", auth_params2, "20210904", "20210904T121746Z");
	if (test_header2["Authorization"] !=
	    "AWS4-HMAC-SHA256 Credential=ASIAYSPIOYDTHTBIITVC/20210904/eu-west-1/s3/aws4_request, "
	    "SignedHeaders=host;x-amz-content-sha256;x-amz-date;x-amz-security-token, "
	    "Signature=4d9d6b59d7836b6485f6ad822de97be40287da30347d83042ea7fbed530dc4c0") {
		throw std::runtime_error("test fail");
	}

	S3AuthParams auth_params3 = {"eu-west-1", "S3RVER", "S3RVER", "", "", "", true};
	auto test_header3 =
	    create_s3_header("/correct_auth_test.csv", "", "test-bucket-ceiveran.s3.amazonaws.com", "s3", "PUT",
	                     auth_params3, "20220121", "20220121T141452Z",
	                     "28a0cf6ac5c4cb73793091fe6ecc6a68bf90855ac9186158748158f50241bb0c", "text/data;charset=utf-8");
	if (test_header3["Authorization"] != "AWS4-HMAC-SHA256 Credential=S3RVER/20220121/eu-west-1/s3/aws4_request, "
	                                     "SignedHeaders=content-type;host;x-amz-content-sha256;x-amz-date, "
	                                     "Signature=5d9a6cbfaa78a6d0f2ab7df0445e2f1cc9c80cd3655ac7de9e7219c036f23f02") {
		throw std::runtime_error("test3 fail");
	}

	// bug #4082
	S3AuthParams auth_params4 = {
	    "auto", "asdf", "asdfasdfasdfasdfasdfasdfasdfasdfasdfasdfasdfasdfasdfasdfasdfasdfasdf", "", "", "", true};
	create_s3_header("/", "", "exampple.com", "s3", "GET", auth_params4);

	if (UrlEncode("/category=Books/") != "/category%3DBooks/") {
		throw std::runtime_error("test fail");
	}
	if (UrlEncode("/?category=Books&title=Ducks Retreat/") != "/%3Fcategory%3DBooks%26title%3DDucks%20Retreat/") {
		throw std::runtime_error("test fail");
	}
	if (UrlEncode("/?category=Books&title=Ducks Retreat/", true) !=
	    "%2F%3Fcategory%3DBooks%26title%3DDucks%20Retreat%2F") {
		throw std::runtime_error("test fail");
	}

	// TODO add a test that checks the signing for path-style
}

void S3FileHandle::Initialize(FileOpener *opener) {
	HTTPFileHandle::Initialize(opener);

	auto &s3fs = (S3FileSystem &)file_system;

	if (flags & FileFlags::FILE_FLAGS_WRITE) {
		auto aws_minimum_part_size = 5242880; // 5 MiB https://docs.aws.amazon.com/AmazonS3/latest/userguide/qfacts.html
		auto max_part_count = config_params.max_parts_per_file;
		auto required_part_size = config_params.max_file_size / max_part_count;
		auto minimum_part_size = MaxValue<idx_t>(aws_minimum_part_size, required_part_size);

		// Round part size up to multiple of BLOCK_SIZE
		part_size = ((minimum_part_size + Storage::BLOCK_SIZE - 1) / Storage::BLOCK_SIZE) * Storage::BLOCK_SIZE;
		D_ASSERT(part_size * max_part_count >= config_params.max_file_size);

		multipart_upload_id = s3fs.InitializeMultipartUpload(*this);

		uploads_in_progress = 0;
		parts_uploaded = 0;
		upload_finalized = false;
	}
}

bool S3FileSystem::CanHandleFile(const string &fpath) {
	return fpath.rfind("s3://", 0) == 0;
}

void S3FileSystem::FileSync(FileHandle &handle) {
	auto &s3fh = (S3FileHandle &)handle;
	if (!s3fh.upload_finalized) {
		FlushAllBuffers(s3fh);
		FinalizeMultipartUpload(s3fh);
	}
}

void S3FileSystem::Write(FileHandle &handle, void *buffer, int64_t nr_bytes, idx_t location) {
	auto &s3fh = (S3FileHandle &)handle;
	if (!(s3fh.flags & FileFlags::FILE_FLAGS_WRITE)) {
		throw InternalException("Write called on file not opened in write mode");
	}
	int64_t bytes_written = 0;

	while (bytes_written < nr_bytes) {
		auto curr_location = location + bytes_written;

		if (curr_location != s3fh.file_offset) {
			throw InternalException("Non-sequential write not supported!");
		}

		// Find buffer for writing
		auto write_buffer_idx = curr_location / s3fh.part_size;

		// Get write buffer, may block until buffer is available
		auto write_buffer = s3fh.GetBuffer(write_buffer_idx);

		// Writing to buffer
		auto idx_to_write = curr_location - write_buffer->buffer_start;
		auto bytes_to_write = MinValue<idx_t>(nr_bytes - bytes_written, s3fh.part_size - idx_to_write);
		memcpy((char *)write_buffer->Ptr() + idx_to_write, (char *)buffer + bytes_written, bytes_to_write);
		write_buffer->idx += bytes_to_write;

		// Flush to HTTP if full
		if (write_buffer->idx >= s3fh.part_size) {
			FlushBuffer(s3fh, write_buffer);
		}
		s3fh.file_offset += bytes_to_write;
		bytes_written += bytes_to_write;
	}
}

static bool Match(vector<string>::const_iterator key, vector<string>::const_iterator key_end,
                  vector<string>::const_iterator pattern, vector<string>::const_iterator pattern_end) {

	while (key != key_end && pattern != pattern_end) {
		if (*pattern == "**") {
			if (std::next(pattern) == pattern_end) {
				return true;
			}
			while (key != key_end) {
				if (Match(key, key_end, std::next(pattern), pattern_end)) {
					return true;
				}
				key++;
			}
			return false;
		}
		if (!LikeFun::Glob(key->data(), key->length(), pattern->data(), pattern->length())) {
			return false;
		}
		key++;
		pattern++;
	}
	return key == key_end && pattern == pattern_end;
}

vector<string> S3FileSystem::Glob(const string &glob_pattern, FileOpener *opener) {
	if (opener == nullptr) {
		throw InternalException("Cannot S3 Glob without FileOpener");
	}

	// Trim any query parameters from the string
	auto s3_auth_params = S3AuthParams::ReadFrom(opener);

	// In url compatibility mode, we ignore globs allowing users to query files with the glob chars
	if (s3_auth_params.s3_url_compatibility_mode) {
		return {glob_pattern};
	}

	auto parsed_s3_url = S3UrlParse(glob_pattern, s3_auth_params);
	auto parsed_glob_url = parsed_s3_url.trimmed_s3_url;

	// AWS matches on prefix, not glob pattern, so we take a substring until the first wildcard char for the aws calls
	auto first_wildcard_pos = parsed_glob_url.find_first_of("*[\\");
	if (first_wildcard_pos == string::npos) {
		return {glob_pattern};
	}

	string shared_path = parsed_glob_url.substr(0, first_wildcard_pos);
	auto http_params = HTTPParams::ReadFrom(opener);

	ReadQueryParams(parsed_s3_url.query_param, s3_auth_params);

	// Do main listobjectsv2 request
	vector<string> s3_keys;
	string main_continuation_token = "";

	// Main paging loop
	do {
		// main listobject call, may
		string response_str = AWSListObjectV2::Request(shared_path, http_params, s3_auth_params,
<<<<<<< HEAD
		                                               main_continuation_token, HTTPState::TryGetState(opener));
=======
		                                               main_continuation_token, HTTPState::TryGetState(opener).get());
>>>>>>> da69aeaa
		main_continuation_token = AWSListObjectV2::ParseContinuationToken(response_str);
		AWSListObjectV2::ParseKey(response_str, s3_keys);

		// Repeat requests until the keys of all common prefixes are parsed.
		auto common_prefixes = AWSListObjectV2::ParseCommonPrefix(response_str);
		while (!common_prefixes.empty()) {
			auto prefix_path = "s3://" + parsed_s3_url.bucket + '/' + common_prefixes.back();
			common_prefixes.pop_back();

			// TODO we could optimize here by doing a match on the prefix, if it doesn't match we can skip this prefix
			// Paging loop for common prefix requests
			string common_prefix_continuation_token = "";
			do {
				auto prefix_res =
				    AWSListObjectV2::Request(prefix_path, http_params, s3_auth_params, common_prefix_continuation_token,
<<<<<<< HEAD
				                             HTTPState::TryGetState(opener));
=======
				                             HTTPState::TryGetState(opener).get());
>>>>>>> da69aeaa
				AWSListObjectV2::ParseKey(prefix_res, s3_keys);
				auto more_prefixes = AWSListObjectV2::ParseCommonPrefix(prefix_res);
				common_prefixes.insert(common_prefixes.end(), more_prefixes.begin(), more_prefixes.end());
				common_prefix_continuation_token = AWSListObjectV2::ParseContinuationToken(prefix_res);
			} while (!common_prefix_continuation_token.empty());
		}
	} while (!main_continuation_token.empty());

	auto pattern_trimmed = parsed_s3_url.path.substr(1);

	// Trim the bucket prefix for path-style urls
	if (s3_auth_params.url_style == "path") {
		pattern_trimmed = pattern_trimmed.substr(parsed_s3_url.bucket.length() + 1);
	}

	vector<string> pattern_splits = StringUtil::Split(pattern_trimmed, "/");
	vector<string> result;
	for (const auto &s3_key : s3_keys) {

		vector<string> key_splits = StringUtil::Split(s3_key, "/");
		bool is_match = Match(key_splits.begin(), key_splits.end(), pattern_splits.begin(), pattern_splits.end());

		if (is_match) {
			auto result_full_url = "s3://" + parsed_s3_url.bucket + "/" + s3_key;
			// if a ? char was present, we re-add it here as the url parsing will have trimmed it.
			if (!parsed_s3_url.query_param.empty()) {
				result_full_url += '?' + parsed_s3_url.query_param;
			}
			result.push_back(result_full_url);
		}
	}
	return result;
}

string S3FileSystem::GetName() const {
	return "S3FileSystem";
}

bool S3FileSystem::ListFiles(const string &directory, const std::function<void(const string &, bool)> &callback,
                             FileOpener *opener) {
	string trimmed_dir = directory;
	StringUtil::RTrim(trimmed_dir, PathSeparator());
	auto glob_res = Glob(JoinPath(trimmed_dir, "**"), opener);

	if (glob_res.empty()) {
		return false;
	}

	for (const auto &file : glob_res) {
		callback(file, false);
	}

	return true;
}

string AWSListObjectV2::Request(string &path, HTTPParams &http_params, S3AuthParams &s3_auth_params,
<<<<<<< HEAD
                                string &continuation_token, HTTPState *state, bool use_delimiter) {
=======
                                string &continuation_token, optional_ptr<HTTPState> state, bool use_delimiter) {
>>>>>>> da69aeaa
	auto parsed_url = S3FileSystem::S3UrlParse(path, s3_auth_params);

	// Construct the ListObjectsV2 call
	string req_path;
	if (s3_auth_params.url_style == "path") {
		req_path = "/" + parsed_url.bucket + "/";
	} else {
		req_path = "/";
	}

	string prefix = parsed_url.path.substr(1);

	// Trim the bucket prefix for path-style urls
	if (s3_auth_params.url_style == "path") {
		prefix = prefix.substr(parsed_url.bucket.length() + 1);
	}

	string req_params = "";
	if (!continuation_token.empty()) {
		req_params += "continuation-token=" + S3FileSystem::UrlEncode(continuation_token, true);
		req_params += "&";
	}
	req_params += "encoding-type=url&list-type=2";
	req_params += "&prefix=" + S3FileSystem::UrlEncode(prefix, true);

	if (use_delimiter) {
		req_params += "&delimiter=%2F";
	}

	string listobjectv2_url = req_path + "?" + req_params;

	auto header_map =
	    create_s3_header(req_path, req_params, parsed_url.host, "s3", "GET", s3_auth_params, "", "", "", "");
	auto headers = initialize_http_headers(header_map);

	auto client = S3FileSystem::GetClient(
	    http_params, (parsed_url.http_proto + parsed_url.host).c_str()); // Get requests use fresh connection
	std::stringstream response;
	auto res = client->Get(
	    listobjectv2_url.c_str(), *headers,
	    [&](const duckdb_httplib_openssl::Response &response) {
		    if (response.status >= 400) {
<<<<<<< HEAD
			    throw HTTPException(response, "HTTP GET error on '%s' (HTTP %s)", listobjectv2_url, response.status);
=======
			    throw HTTPException(response, "HTTP GET error on '%s' (HTTP %d)", listobjectv2_url, response.status);
>>>>>>> da69aeaa
		    }
		    return true;
	    },
	    [&](const char *data, size_t data_length) {
		    if (state) {
			    state->total_bytes_received += data_length;
		    }
		    response << string(data, data_length);
		    return true;
	    });
	if (state) {
		state->get_count++;
	}
	if (res.error() != duckdb_httplib_openssl::Error::Success) {
		throw IOException(to_string(res.error()) + " error for HTTP GET to '" + listobjectv2_url + "'");
	}

	return response.str();
}

void AWSListObjectV2::ParseKey(string &aws_response, vector<string> &result) {
	idx_t cur_pos = 0;
	while (true) {
		auto next_open_tag_pos = aws_response.find("<Key>", cur_pos);
		if (next_open_tag_pos == string::npos) {
			break;
		} else {
			auto next_close_tag_pos = aws_response.find("</Key>", next_open_tag_pos + 5);
			if (next_close_tag_pos == string::npos) {
				throw InternalException("Failed to parse S3 result");
			}
			auto parsed_path = S3FileSystem::UrlDecode(
			    aws_response.substr(next_open_tag_pos + 5, next_close_tag_pos - next_open_tag_pos - 5));
			if (parsed_path.back() != '/') {
				result.push_back(parsed_path);
			}
			cur_pos = next_close_tag_pos + 6;
		}
	}
}

string AWSListObjectV2::ParseContinuationToken(string &aws_response) {

	auto open_tag_pos = aws_response.find("<NextContinuationToken>");
	if (open_tag_pos == string::npos) {
		return "";
	} else {
		auto close_tag_pos = aws_response.find("</NextContinuationToken>", open_tag_pos + 23);
		if (close_tag_pos == string::npos) {
			throw InternalException("Failed to parse S3 result");
		}
		return aws_response.substr(open_tag_pos + 23, close_tag_pos - open_tag_pos - 23);
	}
}

vector<string> AWSListObjectV2::ParseCommonPrefix(string &aws_response) {
	vector<string> s3_prefixes;
	idx_t cur_pos = 0;
	while (true) {
		cur_pos = aws_response.find("<CommonPrefixes>", cur_pos);
		if (cur_pos == string::npos) {
			break;
		}
		auto next_open_tag_pos = aws_response.find("<Prefix>", cur_pos);
		if (next_open_tag_pos == string::npos) {
			throw InternalException("Parsing error while parsing s3 listobject result");
		} else {
			auto next_close_tag_pos = aws_response.find("</Prefix>", next_open_tag_pos + 8);
			if (next_close_tag_pos == string::npos) {
				throw InternalException("Failed to parse S3 result");
			}
			auto parsed_path = aws_response.substr(next_open_tag_pos + 8, next_close_tag_pos - next_open_tag_pos - 8);
			s3_prefixes.push_back(parsed_path);
			cur_pos = next_close_tag_pos + 6;
		}
	}
	return s3_prefixes;
}

} // namespace duckdb<|MERGE_RESOLUTION|>--- conflicted
+++ resolved
@@ -659,11 +659,6 @@
 	auto headers = create_s3_header(parsed_s3_url.path, http_params, parsed_s3_url.host, "s3", "PUT", auth_params, "",
 	                                "", payload_hash, content_type);
 	return HTTPFileSystem::PutRequest(handle, http_url, headers, buffer_in, buffer_in_len);
-<<<<<<< HEAD
-}
-
-unique_ptr<ResponseWrapper> S3FileSystem::HeadRequest(FileHandle &handle, string s3_url, HeaderMap header_map) {
-=======
 }
 
 unique_ptr<ResponseWrapper> S3FileSystem::HeadRequest(FileHandle &handle, string s3_url, HeaderMap header_map) {
@@ -676,17 +671,6 @@
 }
 
 unique_ptr<ResponseWrapper> S3FileSystem::GetRequest(FileHandle &handle, string s3_url, HeaderMap header_map) {
->>>>>>> da69aeaa
-	auto auth_params = static_cast<S3FileHandle &>(handle).auth_params;
-	auto parsed_s3_url = S3UrlParse(s3_url, auth_params);
-	string http_url = parsed_s3_url.GetHTTPUrl(auth_params);
-	auto headers =
-<<<<<<< HEAD
-	    create_s3_header(parsed_s3_url.path, "", parsed_s3_url.host, "s3", "HEAD", auth_params, "", "", "", "");
-	return HTTPFileSystem::HeadRequest(handle, http_url, headers);
-}
-
-unique_ptr<ResponseWrapper> S3FileSystem::GetRequest(FileHandle &handle, string s3_url, HeaderMap header_map) {
 	auto auth_params = static_cast<S3FileHandle &>(handle).auth_params;
 	auto parsed_s3_url = S3UrlParse(s3_url, auth_params);
 	string http_url = parsed_s3_url.GetHTTPUrl(auth_params);
@@ -695,12 +679,6 @@
 	return HTTPFileSystem::GetRequest(handle, http_url, headers);
 }
 
-=======
-	    create_s3_header(parsed_s3_url.path, "", parsed_s3_url.host, "s3", "GET", auth_params, "", "", "", "");
-	return HTTPFileSystem::GetRequest(handle, http_url, headers);
-}
-
->>>>>>> da69aeaa
 unique_ptr<ResponseWrapper> S3FileSystem::GetRangeRequest(FileHandle &handle, string s3_url, HeaderMap header_map,
                                                           idx_t file_offset, char *buffer_out, idx_t buffer_out_len) {
 	auto auth_params = static_cast<S3FileHandle &>(handle).auth_params;
@@ -714,19 +692,11 @@
 unique_ptr<HTTPFileHandle> S3FileSystem::CreateHandle(const string &path, uint8_t flags, FileLockType lock,
                                                       FileCompressionType compression, FileOpener *opener) {
 	auto auth_params = S3AuthParams::ReadFrom(opener);
-<<<<<<< HEAD
 
 	// Scan the query string for any s3 authentication parameters
 	auto parsed_s3_url = S3UrlParse(path, auth_params);
 	ReadQueryParams(parsed_s3_url.query_param, auth_params);
 
-=======
-
-	// Scan the query string for any s3 authentication parameters
-	auto parsed_s3_url = S3UrlParse(path, auth_params);
-	ReadQueryParams(parsed_s3_url.query_param, auth_params);
-
->>>>>>> da69aeaa
 	return duckdb::make_uniq<S3FileHandle>(*this, path, flags, HTTPParams::ReadFrom(opener), auth_params,
 	                                       S3ConfigParams::ReadFrom(opener));
 }
@@ -947,11 +917,7 @@
 	do {
 		// main listobject call, may
 		string response_str = AWSListObjectV2::Request(shared_path, http_params, s3_auth_params,
-<<<<<<< HEAD
-		                                               main_continuation_token, HTTPState::TryGetState(opener));
-=======
 		                                               main_continuation_token, HTTPState::TryGetState(opener).get());
->>>>>>> da69aeaa
 		main_continuation_token = AWSListObjectV2::ParseContinuationToken(response_str);
 		AWSListObjectV2::ParseKey(response_str, s3_keys);
 
@@ -967,11 +933,7 @@
 			do {
 				auto prefix_res =
 				    AWSListObjectV2::Request(prefix_path, http_params, s3_auth_params, common_prefix_continuation_token,
-<<<<<<< HEAD
-				                             HTTPState::TryGetState(opener));
-=======
 				                             HTTPState::TryGetState(opener).get());
->>>>>>> da69aeaa
 				AWSListObjectV2::ParseKey(prefix_res, s3_keys);
 				auto more_prefixes = AWSListObjectV2::ParseCommonPrefix(prefix_res);
 				common_prefixes.insert(common_prefixes.end(), more_prefixes.begin(), more_prefixes.end());
@@ -1028,11 +990,7 @@
 }
 
 string AWSListObjectV2::Request(string &path, HTTPParams &http_params, S3AuthParams &s3_auth_params,
-<<<<<<< HEAD
-                                string &continuation_token, HTTPState *state, bool use_delimiter) {
-=======
                                 string &continuation_token, optional_ptr<HTTPState> state, bool use_delimiter) {
->>>>>>> da69aeaa
 	auto parsed_url = S3FileSystem::S3UrlParse(path, s3_auth_params);
 
 	// Construct the ListObjectsV2 call
@@ -1075,11 +1033,7 @@
 	    listobjectv2_url.c_str(), *headers,
 	    [&](const duckdb_httplib_openssl::Response &response) {
 		    if (response.status >= 400) {
-<<<<<<< HEAD
-			    throw HTTPException(response, "HTTP GET error on '%s' (HTTP %s)", listobjectv2_url, response.status);
-=======
 			    throw HTTPException(response, "HTTP GET error on '%s' (HTTP %d)", listobjectv2_url, response.status);
->>>>>>> da69aeaa
 		    }
 		    return true;
 	    },

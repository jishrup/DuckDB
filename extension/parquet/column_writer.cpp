--- conflicted
+++ resolved
@@ -192,15 +192,9 @@
 		break;
 	case CompressionCodec::SNAPPY: {
 		compressed_size = duckdb_snappy::MaxCompressedLength(temp_writer.blob.size);
-<<<<<<< HEAD
 		compressed_buf = unique_ptr<data_t[]>(new data_t[compressed_size]);
-		duckdb_snappy::RawCompress((const char *)temp_writer.blob.data.get(), temp_writer.blob.size,
-		                           (char *)compressed_buf.get(), &compressed_size);
-=======
-		compressed_buf = duckdb::unique_ptr<data_t[]>(new data_t[compressed_size]);
 		duckdb_snappy::RawCompress(const_char_ptr_cast(temp_writer.blob.data.get()), temp_writer.blob.size,
 		                           char_ptr_cast(compressed_buf.get()), &compressed_size);
->>>>>>> 7dafab81
 		compressed_data = compressed_buf.get();
 		D_ASSERT(compressed_size <= duckdb_snappy::MaxCompressedLength(temp_writer.blob.size));
 		break;
@@ -208,15 +202,9 @@
 	case CompressionCodec::GZIP: {
 		MiniZStream s;
 		compressed_size = s.MaxCompressedLength(temp_writer.blob.size);
-<<<<<<< HEAD
 		compressed_buf = unique_ptr<data_t[]>(new data_t[compressed_size]);
-		s.Compress((const char *)temp_writer.blob.data.get(), temp_writer.blob.size, (char *)compressed_buf.get(),
-		           &compressed_size);
-=======
-		compressed_buf = duckdb::unique_ptr<data_t[]>(new data_t[compressed_size]);
 		s.Compress(const_char_ptr_cast(temp_writer.blob.data.get()), temp_writer.blob.size,
 		           char_ptr_cast(compressed_buf.get()), &compressed_size);
->>>>>>> 7dafab81
 		compressed_data = compressed_buf.get();
 		break;
 	}
@@ -1363,13 +1351,8 @@
 		}
 	}
 
-<<<<<<< HEAD
 	unique_ptr<ColumnWriterPageState> InitializePageState(BasicColumnWriterState &state_p) override {
-		auto &state = (StringColumnWriterState &)state_p;
-=======
-	duckdb::unique_ptr<ColumnWriterPageState> InitializePageState(BasicColumnWriterState &state_p) override {
 		auto &state = state_p.Cast<StringColumnWriterState>();
->>>>>>> 7dafab81
 		return make_uniq<StringWriterPageState>(state.key_bit_width, state.dictionary);
 	}
 

--- conflicted
+++ resolved
@@ -96,13 +96,8 @@
 		if (values_left_in_miniblock == 0) {
 			return;
 		}
-<<<<<<< HEAD
 		auto data = unique_ptr<uint32_t[]>(new uint32_t[values_left_in_miniblock]);
-		GetBatch<uint32_t>((char *)data.get(), values_left_in_miniblock);
-=======
-		auto data = duckdb::unique_ptr<uint32_t[]>(new uint32_t[values_left_in_miniblock]);
 		GetBatch<uint32_t>(data_ptr_cast(data.get()), values_left_in_miniblock);
->>>>>>> 7dafab81
 	}
 
 	uint64_t TotalValues() {

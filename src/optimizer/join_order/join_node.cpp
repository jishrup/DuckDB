#include "duckdb/optimizer/join_order/join_node.hpp"

#include "duckdb/common/limits.hpp"
#include "duckdb/planner/expression/list.hpp"
#include "duckdb/planner/operator/list.hpp"

namespace duckdb {

JoinNode::JoinNode(JoinRelationSet &set, const double base_cardinality)
    : set(set), info(nullptr), has_filter(false), left(nullptr), right(nullptr), base_cardinality(base_cardinality) {
	estimated_props = make_uniq<EstimatedProperties>(base_cardinality, 0);
}

JoinNode::JoinNode(JoinRelationSet &set, optional_ptr<NeighborInfo> info, JoinNode &left, JoinNode &right,
                   const double base_cardinality, double cost)
<<<<<<< HEAD
    : set(set), info(info), has_filter(false), left(left), right(right), base_cardinality(base_cardinality) {
=======
    : set(set), info(info), has_filter(false), left(&left), right(&right), base_cardinality(base_cardinality) {
>>>>>>> da69aeaa
	estimated_props = make_uniq<EstimatedProperties>(base_cardinality, cost);
}

unique_ptr<EstimatedProperties> EstimatedProperties::Copy() {
	auto result = make_uniq<EstimatedProperties>(cardinality, cost);
	return result;
}

double JoinNode::GetCost() {
	return estimated_props->GetCost();
}

void JoinNode::SetCost(double cost) {
	estimated_props->SetCost(cost);
}

double JoinNode::GetBaseTableCardinality() {
	if (set.count > 1) {
		throw InvalidInputException("Cannot call get base table cardinality on intermediate join node");
	}
	return base_cardinality;
}

void JoinNode::SetBaseTableCardinality(double base_card) {
	base_cardinality = base_card;
}

void JoinNode::SetEstimatedCardinality(double estimated_card) {
	estimated_props->SetCardinality(estimated_card);
}

string JoinNode::ToString() {
	string result = "-------------------------------\n";
	result += set.ToString() + "\n";
	result += "card = " + to_string(GetCardinality<double>()) + "\n";
	bool is_cartesian = false;
	if (left && right) {
		is_cartesian = (GetCardinality<double>() == left->GetCardinality<double>() * right->GetCardinality<double>());
	}
	result += "cartesian = " + to_string(is_cartesian) + "\n";
	result += "cost = " + to_string(estimated_props->GetCost()) + "\n";
	result += "left = \n";
	if (left) {
		result += left->ToString();
	}
	result += "right = \n";
	if (right) {
		result += right->ToString();
	}
	return result;
}
} // namespace duckdb<|MERGE_RESOLUTION|>--- conflicted
+++ resolved
@@ -13,11 +13,7 @@
 
 JoinNode::JoinNode(JoinRelationSet &set, optional_ptr<NeighborInfo> info, JoinNode &left, JoinNode &right,
                    const double base_cardinality, double cost)
-<<<<<<< HEAD
-    : set(set), info(info), has_filter(false), left(left), right(right), base_cardinality(base_cardinality) {
-=======
     : set(set), info(info), has_filter(false), left(&left), right(&right), base_cardinality(base_cardinality) {
->>>>>>> da69aeaa
 	estimated_props = make_uniq<EstimatedProperties>(base_cardinality, cost);
 }
 

--- conflicted
+++ resolved
@@ -35,22 +35,14 @@
 	if (entry == statistics_map.end()) {
 		return;
 	}
-<<<<<<< HEAD
-	entry->second->validity_stats = make_uniq<ValidityStatistics>(false);
-=======
 	entry->second->Set(StatsInfo::CANNOT_HAVE_NULL_VALUES);
->>>>>>> 4be6bdb5
 }
 
 void StatisticsPropagator::UpdateFilterStatistics(BaseStatistics &stats, ExpressionType comparison_type,
                                                   const Value &constant) {
 	// regular comparisons removes all null values
 	if (!IsCompareDistinct(comparison_type)) {
-<<<<<<< HEAD
-		stats.validity_stats = make_uniq<ValidityStatistics>(false);
-=======
 		stats.Set(StatsInfo::CANNOT_HAVE_NULL_VALUES);
->>>>>>> 4be6bdb5
 	}
 	if (!stats.GetType().IsNumeric()) {
 		// don't handle non-numeric columns here (yet)
@@ -88,13 +80,8 @@
                                                   ExpressionType comparison_type) {
 	// regular comparisons removes all null values
 	if (!IsCompareDistinct(comparison_type)) {
-<<<<<<< HEAD
-		lstats.validity_stats = make_uniq<ValidityStatistics>(false);
-		rstats.validity_stats = make_uniq<ValidityStatistics>(false);
-=======
 		lstats.Set(StatsInfo::CANNOT_HAVE_NULL_VALUES);
 		rstats.Set(StatsInfo::CANNOT_HAVE_NULL_VALUES);
->>>>>>> 4be6bdb5
 	}
 	D_ASSERT(lstats.GetType() == rstats.GetType());
 	if (!lstats.GetType().IsNumeric()) {

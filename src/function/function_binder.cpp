#include "duckdb/function/function_binder.hpp"

#include "duckdb/catalog/catalog.hpp"
#include "duckdb/catalog/catalog_entry/scalar_function_catalog_entry.hpp"
#include "duckdb/common/limits.hpp"
#include "duckdb/execution/expression_executor.hpp"
#include "duckdb/function/aggregate_function.hpp"
#include "duckdb/function/cast_rules.hpp"
#include "duckdb/parser/parsed_data/create_secret_info.hpp"
#include "duckdb/planner/expression/bound_aggregate_expression.hpp"
#include "duckdb/planner/expression/bound_cast_expression.hpp"
#include "duckdb/planner/expression/bound_constant_expression.hpp"
#include "duckdb/planner/expression/bound_function_expression.hpp"
#include "duckdb/planner/expression_binder.hpp"
#include "duckdb/function/scalar/generic_functions.hpp"

namespace duckdb {

FunctionBinder::FunctionBinder(ClientContext &context) : context(context) {
}

optional_idx FunctionBinder::BindVarArgsFunctionCost(const SimpleFunction &func, const vector<LogicalType> &arguments) {
	if (arguments.size() < func.arguments.size()) {
		// not enough arguments to fulfill the non-vararg part of the function
		return optional_idx();
	}
	idx_t cost = 0;
	for (idx_t i = 0; i < arguments.size(); i++) {
		LogicalType arg_type = i < func.arguments.size() ? func.arguments[i] : func.varargs;
		if (arguments[i] == arg_type) {
			// arguments match: do nothing
			continue;
		}
		int64_t cast_cost = CastFunctionSet::Get(context).ImplicitCastCost(arguments[i], arg_type);
		if (cast_cost >= 0) {
			// we can implicitly cast, add the cost to the total cost
			cost += idx_t(cast_cost);
		} else {
			// we can't implicitly cast: throw an error
			return optional_idx();
		}
	}
	return cost;
}

optional_idx FunctionBinder::BindFunctionCost(const SimpleFunction &func, const vector<LogicalType> &arguments) {
	if (func.HasVarArgs()) {
		// special case varargs function
		return BindVarArgsFunctionCost(func, arguments);
	}
	if (func.arguments.size() != arguments.size()) {
		// invalid argument count: check the next function
		return optional_idx();
	}
	idx_t cost = 0;
	bool has_parameter = false;
	for (idx_t i = 0; i < arguments.size(); i++) {
		if (arguments[i].id() == LogicalTypeId::UNKNOWN) {
			has_parameter = true;
			continue;
		}
		int64_t cast_cost = CastFunctionSet::Get(context).ImplicitCastCost(arguments[i], func.arguments[i]);
		if (cast_cost >= 0) {
			// we can implicitly cast, add the cost to the total cost
			cost += idx_t(cast_cost);
		} else {
			// we can't implicitly cast: throw an error
			return optional_idx();
		}
	}
	if (has_parameter) {
		// all arguments are implicitly castable and there is a parameter - return 0 as cost
		return 0;
	}
	return cost;
}

template <class T>
vector<idx_t> FunctionBinder::BindFunctionsFromArguments(const string &name, FunctionSet<T> &functions,
                                                         const vector<LogicalType> &arguments, ErrorData &error) {
	optional_idx best_function;
	idx_t lowest_cost = NumericLimits<idx_t>::Maximum();
	vector<idx_t> candidate_functions;
	for (idx_t f_idx = 0; f_idx < functions.functions.size(); f_idx++) {
		auto &func = functions.functions[f_idx];
		// check the arguments of the function
		auto bind_cost = BindFunctionCost(func, arguments);
		if (!bind_cost.IsValid()) {
			// auto casting was not possible
			continue;
		}
		auto cost = bind_cost.GetIndex();
		if (cost == lowest_cost) {
			candidate_functions.push_back(f_idx);
			continue;
		}
		if (cost > lowest_cost) {
			continue;
		}
		candidate_functions.clear();
		lowest_cost = cost;
		best_function = f_idx;
	}
	if (!best_function.IsValid()) {
		// no matching function was found, throw an error
		vector<string> candidates;
		for (auto &f : functions.functions) {
			candidates.push_back(f.ToString());
		}
		error = ErrorData(BinderException::NoMatchingFunction(name, arguments, candidates));
		return candidate_functions;
	}
	candidate_functions.push_back(best_function.GetIndex());
	return candidate_functions;
}

template <class T>
optional_idx FunctionBinder::MultipleCandidateException(const string &name, FunctionSet<T> &functions,
                                                        vector<idx_t> &candidate_functions,
                                                        const vector<LogicalType> &arguments, ErrorData &error) {
	D_ASSERT(functions.functions.size() > 1);
	// there are multiple possible function definitions
	// throw an exception explaining which overloads are there
	string call_str = Function::CallToString(name, arguments);
	string candidate_str;
	for (auto &conf : candidate_functions) {
		T f = functions.GetFunctionByOffset(conf);
		candidate_str += "\t" + f.ToString() + "\n";
	}
	error = ErrorData(
	    ExceptionType::BINDER,
	    StringUtil::Format("Could not choose a best candidate function for the function call \"%s\". In order to "
	                       "select one, please add explicit type casts.\n\tCandidate functions:\n%s",
	                       call_str, candidate_str));
	return optional_idx();
}

template <class T>
optional_idx FunctionBinder::BindFunctionFromArguments(const string &name, FunctionSet<T> &functions,
                                                       const vector<LogicalType> &arguments, ErrorData &error) {
	auto candidate_functions = BindFunctionsFromArguments<T>(name, functions, arguments, error);
	if (candidate_functions.empty()) {
		// no candidates
		return optional_idx();
	}
	if (candidate_functions.size() > 1) {
		// multiple candidates, check if there are any unknown arguments
		bool has_parameters = false;
		for (auto &arg_type : arguments) {
			if (arg_type.id() == LogicalTypeId::UNKNOWN) {
				//! there are! we could not resolve parameters in this case
				throw ParameterNotResolvedException();
			}
		}
		if (!has_parameters) {
			return MultipleCandidateException(name, functions, candidate_functions, arguments, error);
		}
	}
	return candidate_functions[0];
}

optional_idx FunctionBinder::BindFunction(const string &name, ScalarFunctionSet &functions,
                                          const vector<LogicalType> &arguments, ErrorData &error) {
	return BindFunctionFromArguments(name, functions, arguments, error);
}

optional_idx FunctionBinder::BindFunction(const string &name, AggregateFunctionSet &functions,
                                          const vector<LogicalType> &arguments, ErrorData &error) {
	return BindFunctionFromArguments(name, functions, arguments, error);
}

optional_idx FunctionBinder::BindFunction(const string &name, TableFunctionSet &functions,
                                          const vector<LogicalType> &arguments, ErrorData &error) {
	return BindFunctionFromArguments(name, functions, arguments, error);
}

optional_idx FunctionBinder::BindFunction(const string &name, PragmaFunctionSet &functions, vector<Value> &parameters,
                                          ErrorData &error) {
	vector<LogicalType> types;
	for (auto &value : parameters) {
		types.push_back(value.type());
	}
	auto entry = BindFunctionFromArguments(name, functions, types, error);
	if (!entry.IsValid()) {
		error.Throw();
	}
	auto candidate_function = functions.GetFunctionByOffset(entry.GetIndex());
	// cast the input parameters
	for (idx_t i = 0; i < parameters.size(); i++) {
		auto target_type =
		    i < candidate_function.arguments.size() ? candidate_function.arguments[i] : candidate_function.varargs;
		parameters[i] = parameters[i].CastAs(context, target_type);
	}
	return entry;
}

vector<LogicalType> FunctionBinder::GetLogicalTypesFromExpressions(vector<unique_ptr<Expression>> &arguments) {
	vector<LogicalType> types;
	types.reserve(arguments.size());
	for (auto &argument : arguments) {
		types.push_back(ExpressionBinder::GetExpressionReturnType(*argument));
	}
	return types;
}

optional_idx FunctionBinder::BindFunction(const string &name, ScalarFunctionSet &functions,
                                          vector<unique_ptr<Expression>> &arguments, ErrorData &error) {
	auto types = GetLogicalTypesFromExpressions(arguments);
	return BindFunction(name, functions, types, error);
}

optional_idx FunctionBinder::BindFunction(const string &name, AggregateFunctionSet &functions,
                                          vector<unique_ptr<Expression>> &arguments, ErrorData &error) {
	auto types = GetLogicalTypesFromExpressions(arguments);
	return BindFunction(name, functions, types, error);
}

optional_idx FunctionBinder::BindFunction(const string &name, TableFunctionSet &functions,
                                          vector<unique_ptr<Expression>> &arguments, ErrorData &error) {
	auto types = GetLogicalTypesFromExpressions(arguments);
	return BindFunction(name, functions, types, error);
}

enum class LogicalTypeComparisonResult : uint8_t { IDENTICAL_TYPE, TARGET_IS_ANY, DIFFERENT_TYPES };

LogicalTypeComparisonResult RequiresCast(const LogicalType &source_type, const LogicalType &target_type) {
	if (target_type.id() == LogicalTypeId::ANY) {
		return LogicalTypeComparisonResult::TARGET_IS_ANY;
	}
	if (source_type == target_type) {
		return LogicalTypeComparisonResult::IDENTICAL_TYPE;
	}
	if (source_type.id() == LogicalTypeId::LIST && target_type.id() == LogicalTypeId::LIST) {
		return RequiresCast(ListType::GetChildType(source_type), ListType::GetChildType(target_type));
	}
	if (source_type.id() == LogicalTypeId::ARRAY && target_type.id() == LogicalTypeId::ARRAY) {
		return RequiresCast(ArrayType::GetChildType(source_type), ArrayType::GetChildType(target_type));
	}
	return LogicalTypeComparisonResult::DIFFERENT_TYPES;
}

LogicalType PrepareTypeForCast(const LogicalType &type) {
	if (type.id() == LogicalTypeId::ANY) {
		return AnyType::GetTargetType(type);
	}
	if (type.id() == LogicalTypeId::LIST) {
		return LogicalType::LIST(PrepareTypeForCast(ListType::GetChildType(type)));
	}
	return type;
}

void FunctionBinder::CastToFunctionArguments(SimpleFunction &function, vector<unique_ptr<Expression>> &children) {
	for (auto &arg : function.arguments) {
		arg = PrepareTypeForCast(arg);
	}
	function.varargs = PrepareTypeForCast(function.varargs);

	for (idx_t i = 0; i < children.size(); i++) {
		auto target_type = i < function.arguments.size() ? function.arguments[i] : function.varargs;
		if (target_type.id() == LogicalTypeId::STRING_LITERAL || target_type.id() == LogicalTypeId::INTEGER_LITERAL) {
			throw InternalException(
			    "Function %s returned a STRING_LITERAL or INTEGER_LITERAL type - return an explicit type instead",
			    function.name);
		}
		target_type.Verify();
		// don't cast lambda children, they get removed before execution
		if (children[i]->return_type.id() == LogicalTypeId::LAMBDA) {
			continue;
		}
		// check if the type of child matches the type of function argument
		// if not we need to add a cast
		auto cast_result = RequiresCast(children[i]->return_type, target_type);
		// except for one special case: if the function accepts ANY argument
		// in that case we don't add a cast
		if (cast_result == LogicalTypeComparisonResult::DIFFERENT_TYPES) {
			children[i] = BoundCastExpression::AddCastToType(context, std::move(children[i]), target_type);
		}
	}
}

unique_ptr<Expression> FunctionBinder::BindScalarFunction(const string &schema, const string &name,
                                                          vector<unique_ptr<Expression>> children, ErrorData &error,
                                                          bool is_operator, optional_ptr<Binder> binder) {
	// bind the function
	auto &function =
	    Catalog::GetSystemCatalog(context).GetEntry(context, CatalogType::SCALAR_FUNCTION_ENTRY, schema, name);
	D_ASSERT(function.type == CatalogType::SCALAR_FUNCTION_ENTRY);
	return BindScalarFunction(function.Cast<ScalarFunctionCatalogEntry>(), std::move(children), error, is_operator,
	                          binder);
}

unique_ptr<Expression> FunctionBinder::BindScalarFunction(ScalarFunctionCatalogEntry &func,
                                                          vector<unique_ptr<Expression>> children, ErrorData &error,
                                                          bool is_operator, optional_ptr<Binder> binder) {
	// bind the function
	auto best_function = BindFunction(func.name, func.functions, children, error);
	if (!best_function.IsValid()) {
		return nullptr;
	}

	// found a matching function!
	auto bound_function = func.functions.GetFunctionByOffset(best_function.GetIndex());

	// If any of the parameters are NULL, the function will just be replaced with a NULL constant
	// But this NULL constant needs to have to correct type, because we use LogicalType::SQLNULL for binding macro's
	// However, some functions may have an invalid return type, so we default to SQLNULL for those
	LogicalType return_type_if_null;
	switch (bound_function.return_type.id()) {
	case LogicalTypeId::ANY:
	case LogicalTypeId::DECIMAL:
	case LogicalTypeId::STRUCT:
	case LogicalTypeId::LIST:
	case LogicalTypeId::MAP:
	case LogicalTypeId::UNION:
	case LogicalTypeId::ARRAY:
		return_type_if_null = LogicalType::SQLNULL;
		break;
	default:
		return_type_if_null = bound_function.return_type;
	}

	if (bound_function.null_handling == FunctionNullHandling::DEFAULT_NULL_HANDLING) {
		for (auto &child : children) {
			if (child->return_type == LogicalTypeId::SQLNULL) {
				return make_uniq<BoundConstantExpression>(Value(return_type_if_null));
			}
			if (!child->IsFoldable()) {
				continue;
			}
			Value result;
			if (!ExpressionExecutor::TryEvaluateScalar(context, *child, result)) {
				continue;
			}
			if (result.IsNull()) {
				return make_uniq<BoundConstantExpression>(Value(return_type_if_null));
			}
		}
	}
	return BindScalarFunction(bound_function, std::move(children), is_operator, binder);
}

unique_ptr<Expression> FunctionBinder::BindScalarFunction(ScalarFunction bound_function,
                                                          vector<unique_ptr<Expression>> children, bool is_operator,
                                                          optional_ptr<Binder> binder) {
	unique_ptr<FunctionData> bind_info;
	if (bound_function.bind) {
		bind_info = bound_function.bind(context, bound_function, children);
	}
	if (bound_function.get_modified_databases && binder) {
		auto &properties = binder->GetStatementProperties();
		FunctionModifiedDatabasesInput input(bind_info, properties.modified_databases);
		bound_function.get_modified_databases(input);
	}
	// check if we need to add casts to the children
	CastToFunctionArguments(bound_function, children);

	// now create the function
	auto return_type = bound_function.return_type;
	unique_ptr<Expression> result;
	auto result_func = make_uniq<BoundFunctionExpression>(std::move(return_type), std::move(bound_function),
	                                                      std::move(children), std::move(bind_info), is_operator);
	if (result_func->function.bind_expression) {
		// if a bind_expression callback is registered - call it and emit the resulting expression
<<<<<<< HEAD
		FunctionBindExpressionInput input(context, result_func->bind_info.get(), *result_func);
		result = bound_function.bind_expression(input);
=======
		FunctionBindExpressionInput input(result_func->bind_info.get(), *result_func);
		result = result_func->function.bind_expression(input);
>>>>>>> 1aa73cf1
	}
	if (!result) {
		result = std::move(result_func);
	}
	return result;
}

unique_ptr<BoundAggregateExpression> FunctionBinder::BindAggregateFunction(AggregateFunction bound_function,
                                                                           vector<unique_ptr<Expression>> children,
                                                                           unique_ptr<Expression> filter,
                                                                           AggregateType aggr_type) {
	unique_ptr<FunctionData> bind_info;
	if (bound_function.bind) {
		bind_info = bound_function.bind(context, bound_function, children);
		// we may have lost some arguments in the bind
		children.resize(MinValue(bound_function.arguments.size(), children.size()));
	}

	// check if we need to add casts to the children
	CastToFunctionArguments(bound_function, children);

	return make_uniq<BoundAggregateExpression>(std::move(bound_function), std::move(children), std::move(filter),
	                                           std::move(bind_info), aggr_type);
}

} // namespace duckdb<|MERGE_RESOLUTION|>--- conflicted
+++ resolved
@@ -361,13 +361,8 @@
 	                                                      std::move(children), std::move(bind_info), is_operator);
 	if (result_func->function.bind_expression) {
 		// if a bind_expression callback is registered - call it and emit the resulting expression
-<<<<<<< HEAD
 		FunctionBindExpressionInput input(context, result_func->bind_info.get(), *result_func);
-		result = bound_function.bind_expression(input);
-=======
-		FunctionBindExpressionInput input(result_func->bind_info.get(), *result_func);
 		result = result_func->function.bind_expression(input);
->>>>>>> 1aa73cf1
 	}
 	if (!result) {
 		result = std::move(result_func);

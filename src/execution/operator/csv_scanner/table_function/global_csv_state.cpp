#include "duckdb/execution/operator/csv_scanner/global_csv_state.hpp"
#include "duckdb/main/client_data.hpp"
#include "duckdb/execution/operator/csv_scanner/scanner_boundary.hpp"
#include "duckdb/execution/operator/csv_scanner/csv_sniffer.hpp"
#include "duckdb/execution/operator/persistent/csv_rejects_table.hpp"
#include "duckdb/main/appender.hpp"

namespace duckdb {

CSVGlobalState::CSVGlobalState(ClientContext &context_p, const shared_ptr<CSVBufferManager> &buffer_manager,
                               const CSVReaderOptions &options, idx_t system_threads_p, const vector<string> &files,
                               vector<column_t> column_ids_p, const ReadCSVData &bind_data_p)
    : context(context_p), system_threads(system_threads_p), column_ids(std::move(column_ids_p)),
      sniffer_mismatch_error(options.sniffer_user_mismatch_error), bind_data(bind_data_p) {

	if (buffer_manager && buffer_manager->GetFilePath() == files[0]) {
		auto state_machine = make_refcounted<CSVStateMachine>(
		    CSVStateMachineCache::Get(context).Get(options.dialect_options.state_machine_options), options);
		// If we already have a buffer manager, we don't need to reconstruct it to the first file
		file_scans.emplace_back(make_uniq<CSVFileScan>(context, buffer_manager, state_machine, options, bind_data,
		                                               column_ids, file_schema));
	} else {
		// If not we need to construct it for the first file
		file_scans.emplace_back(
		    make_uniq<CSVFileScan>(context, files[0], options, 0, bind_data, column_ids, file_schema));
	};
	// There are situations where we only support single threaded scanning
	bool many_csv_files = files.size() > 1 && files.size() > system_threads * 2;
	single_threaded = many_csv_files || !options.parallel;
	last_file_idx = 0;
	scanner_idx = 0;
	running_threads = MaxThreads();
	if (single_threaded) {
		current_boundary = CSVIterator();
	} else {
		auto buffer_size = file_scans.back()->buffer_manager->GetBuffer(0)->actual_size;
		current_boundary = CSVIterator(0, 0, 0, 0, buffer_size);
	}
	current_buffer_in_use = make_refcounted<CSVBufferUsage>(*file_scans.back()->buffer_manager, 0);
}

double CSVGlobalState::GetProgress(const ReadCSVData &bind_data_p) const {
	lock_guard<mutex> parallel_lock(main_mutex);
	idx_t total_files = bind_data.files.size();
	// get the progress WITHIN the current file
	double percentage = 0;
	if (file_scans.back()->file_size == 0) {
		percentage = 1.0;
	} else {
		// for compressed files, readed bytes may greater than files size.
		for (auto &file : file_scans) {
			percentage +=
			    (double(1) / double(total_files)) * std::min(1.0, double(file->bytes_read) / double(file->file_size));
		}
	}
	return percentage * 100;
}

unique_ptr<StringValueScanner> CSVGlobalState::Next(optional_ptr<StringValueScanner> previous_scanner) {
	if (single_threaded) {
		idx_t cur_idx = last_file_idx++;
		if (cur_idx >= bind_data.files.size()) {
			return nullptr;
		}
		shared_ptr<CSVFileScan> current_file;
		if (cur_idx == 0) {
			current_file = file_scans.back();
		} else {
<<<<<<< HEAD
			current_file = make_refcounted<CSVFileScan>(context, bind_data.files[cur_idx], bind_data.options, cur_idx,
			                                            bind_data, column_ids, file_schema);
=======
			lock_guard<mutex> parallel_lock(main_mutex);
			file_scans.emplace_back(make_shared<CSVFileScan>(context, bind_data.files[cur_idx], bind_data.options,
			                                                 cur_idx, bind_data, column_ids, file_schema));
			current_file = file_scans.back();
		}
		if (previous_scanner) {
			lock_guard<mutex> parallel_lock(main_mutex);
			previous_scanner->buffer_tracker.reset();
			current_buffer_in_use.reset();
			previous_scanner->csv_file_scan->Finish();
>>>>>>> 6598220b
		}
		auto csv_scanner =
		    make_uniq<StringValueScanner>(scanner_idx++, current_file->buffer_manager, current_file->state_machine,
		                                  current_file->error_handler, current_file, false, current_boundary);
		return csv_scanner;
	}
	lock_guard<mutex> parallel_lock(main_mutex);
	if (finished) {
		return nullptr;
	}
	if (current_buffer_in_use->buffer_idx != current_boundary.GetBufferIdx()) {
		current_buffer_in_use =
		    make_refcounted<CSVBufferUsage>(*file_scans.back()->buffer_manager, current_boundary.GetBufferIdx());
	}
	// We first create the scanner for the current boundary
	auto &current_file = *file_scans.back();
	auto csv_scanner =
	    make_uniq<StringValueScanner>(scanner_idx++, current_file.buffer_manager, current_file.state_machine,
	                                  current_file.error_handler, file_scans.back(), false, current_boundary);
	threads_per_file[csv_scanner->csv_file_scan->file_idx]++;
	if (previous_scanner) {
		threads_per_file[previous_scanner->csv_file_scan->file_idx]--;
		if (threads_per_file[previous_scanner->csv_file_scan->file_idx] == 0) {
			previous_scanner->buffer_tracker.reset();
			previous_scanner->csv_file_scan->Finish();
		}
	}
	csv_scanner->buffer_tracker = current_buffer_in_use;

	// We then produce the next boundary
	if (!current_boundary.Next(*current_file.buffer_manager)) {
		// This means we are done scanning the current file
		auto current_file_idx = current_file.file_idx + 1;
		if (current_file_idx < bind_data.files.size()) {
			// If we have a next file we have to construct the file scan for that
			file_scans.emplace_back(make_refcounted<CSVFileScan>(context, bind_data.files[current_file_idx],
			                                                     bind_data.options, current_file_idx, bind_data,
			                                                     column_ids, file_schema));
			// And re-start the boundary-iterator
			auto buffer_size = file_scans.back()->buffer_manager->GetBuffer(0)->actual_size;
			current_boundary = CSVIterator(current_file_idx, 0, 0, 0, buffer_size);
			current_buffer_in_use = make_refcounted<CSVBufferUsage>(*file_scans.back()->buffer_manager, 0);
		} else {
			// If not we are done with this CSV Scanning
			finished = true;
		}
	}
	// We initialize the scan
	return csv_scanner;
}

idx_t CSVGlobalState::MaxThreads() const {
	// We initialize max one thread per our set bytes per thread limit
	if (single_threaded) {
		return system_threads;
	}
	idx_t total_threads = file_scans.back()->file_size / CSVIterator::BYTES_PER_THREAD + 1;

	if (total_threads < system_threads) {
		return total_threads;
	}
	return system_threads;
}

void CSVGlobalState::DecrementThread() {
	lock_guard<mutex> parallel_lock(main_mutex);
	D_ASSERT(running_threads > 0);
	running_threads--;
	if (running_threads == 0) {
		for (auto &file : file_scans) {
			file->error_handler->ErrorIfNeeded();
		}
		FillRejectsTable();
		if (context.client_data->debug_set_max_line_length) {
			context.client_data->debug_max_line_length = file_scans[0]->error_handler->GetMaxLineLength();
		}
	}
}

void CSVGlobalState::FillRejectsTable() {
	auto &options = bind_data.options;

	if (!options.rejects_table_name.empty()) {
		auto limit = options.rejects_limit;

		auto rejects = CSVRejectsTable::GetOrCreate(context, options.rejects_table_name);
		lock_guard<mutex> lock(rejects->write_lock);
		auto &table = rejects->GetTable(context);
		InternalAppender appender(context, table);

		for (auto &file : file_scans) {
			auto file_name = file->file_path;
			auto &errors = file->error_handler->errors;
			for (auto &error_vector : errors) {
				for (auto &error : error_vector.second) {
					if (error.type != CSVErrorType::CAST_ERROR) {
						// For now we only will use it for casting errors
						continue;
					}
					// short circuit if we already have too many rejects
					if (limit == 0 || rejects->count < limit) {
						if (limit != 0 && rejects->count >= limit) {
							break;
						}
						rejects->count++;
						auto row_line = file->error_handler->GetLine(error.error_info);
						auto col_idx = error.column_idx;
						auto col_name = bind_data.return_names[col_idx];
						// Add the row to the rejects table
						appender.BeginRow();
						appender.Append(string_t(file_name));
						appender.Append(row_line);
						appender.Append(col_idx);
						appender.Append(string_t("\"" + col_name + "\""));
						appender.Append(error.row[col_idx]);

						if (!options.rejects_recovery_columns.empty()) {
							child_list_t<Value> recovery_key;
							for (auto &key_idx : options.rejects_recovery_column_ids) {
								// Figure out if the recovery key is valid.
								// If not, error out for real.
								auto &value = error.row[key_idx];
								if (value.IsNull()) {
									throw InvalidInputException("%s at line %llu in column %s. Parser options:\n%s ",
									                            "Could not parse recovery column", row_line, col_name,
									                            options.ToString());
								}
								recovery_key.emplace_back(bind_data.return_names[key_idx], value);
							}
							appender.Append(Value::STRUCT(recovery_key));
						}
						auto row_error_msg =
						    StringUtil::Format("Could not convert string '%s' to '%s'", error.row[col_idx].ToString(),
						                       file->types[col_idx].ToString());
						appender.Append(string_t(row_error_msg));
						appender.EndRow();
					}
					appender.Close();
				}
			}
		}
	}
}

} // namespace duckdb<|MERGE_RESOLUTION|>--- conflicted
+++ resolved
@@ -66,13 +66,9 @@
 		if (cur_idx == 0) {
 			current_file = file_scans.back();
 		} else {
-<<<<<<< HEAD
-			current_file = make_refcounted<CSVFileScan>(context, bind_data.files[cur_idx], bind_data.options, cur_idx,
-			                                            bind_data, column_ids, file_schema);
-=======
 			lock_guard<mutex> parallel_lock(main_mutex);
-			file_scans.emplace_back(make_shared<CSVFileScan>(context, bind_data.files[cur_idx], bind_data.options,
-			                                                 cur_idx, bind_data, column_ids, file_schema));
+			file_scans.emplace_back(make_refcounted<CSVFileScan>(context, bind_data.files[cur_idx], bind_data.options,
+			                                                     cur_idx, bind_data, column_ids, file_schema));
 			current_file = file_scans.back();
 		}
 		if (previous_scanner) {
@@ -80,7 +76,6 @@
 			previous_scanner->buffer_tracker.reset();
 			current_buffer_in_use.reset();
 			previous_scanner->csv_file_scan->Finish();
->>>>>>> 6598220b
 		}
 		auto csv_scanner =
 		    make_uniq<StringValueScanner>(scanner_idx++, current_file->buffer_manager, current_file->state_machine,

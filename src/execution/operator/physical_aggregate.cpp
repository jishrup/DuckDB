
#include "execution/operator/physical_aggregate.hpp"
#include "execution/expression_executor.hpp"

#include "parser/expression/aggregate_expression.hpp"

using namespace duckdb;
using namespace std;

PhysicalAggregate::PhysicalAggregate(
    std::vector<std::unique_ptr<AbstractExpression>> select_list,
    PhysicalOperatorType type)
    : PhysicalOperator(type), select_list(std::move(select_list)) {
	Initialize();
}

PhysicalAggregate::PhysicalAggregate(
    std::vector<std::unique_ptr<AbstractExpression>> select_list,
    std::vector<std::unique_ptr<AbstractExpression>> groups,
    PhysicalOperatorType type)
    : PhysicalOperator(type), select_list(std::move(select_list)),
      groups(std::move(groups)) {
	Initialize();
}

void PhysicalAggregate::InitializeChunk(DataChunk &chunk) {
	// get the chunk types from the projection list
	vector<TypeId> types;
	for (auto &expr : select_list) {
		types.push_back(expr->return_type);
	}
	chunk.Initialize(types);
}

void PhysicalAggregate::Initialize() {
	// get a list of all aggregates to be computed
	for (auto &expr : select_list) {
		expr->GetAggregates(aggregates);
	}
	for (size_t i = 0; i < aggregates.size(); i++) {
		aggregates[i]->index = i;
	}
}

PhysicalAggregateOperatorState::PhysicalAggregateOperatorState(
    PhysicalAggregate *parent, PhysicalOperator *child)
    : PhysicalOperatorState(child), finished(false) {
	if (parent->groups.size() == 0) {
		aggregates.resize(parent->aggregates.size());
		for (size_t i = 0; i < parent->aggregates.size(); i++) {
			aggregates[i] =
			    Value::NumericValue(parent->aggregates[i]->return_type, 0);
		}
	} else {
<<<<<<< HEAD
		vector<TypeId> group_types, aggregate_types;

		for (auto &expr : parent->groups) {
			group_types.push_back(expr->return_type);
		}
		group_chunk.Initialize(group_types);

		for (auto &expr : parent->aggregates) {
			aggregate_types.push_back(expr->return_type);
=======
		vector<TypeId> aggregate_types;
		for (size_t i = 0; i < parent->aggregates.size(); i++) {
			aggregate_types.push_back(parent->aggregates[i]->return_type);
>>>>>>> 11b50762
		}
		aggregate_chunk.Initialize(aggregate_types);

	}
}<|MERGE_RESOLUTION|>--- conflicted
+++ resolved
@@ -52,7 +52,6 @@
 			    Value::NumericValue(parent->aggregates[i]->return_type, 0);
 		}
 	} else {
-<<<<<<< HEAD
 		vector<TypeId> group_types, aggregate_types;
 
 		for (auto &expr : parent->groups) {
@@ -62,11 +61,6 @@
 
 		for (auto &expr : parent->aggregates) {
 			aggregate_types.push_back(expr->return_type);
-=======
-		vector<TypeId> aggregate_types;
-		for (size_t i = 0; i < parent->aggregates.size(); i++) {
-			aggregate_types.push_back(parent->aggregates[i]->return_type);
->>>>>>> 11b50762
 		}
 		aggregate_chunk.Initialize(aggregate_types);
 

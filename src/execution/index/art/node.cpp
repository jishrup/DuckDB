#include "duckdb/execution/index/art/node.hpp"

#include "duckdb/common/limits.hpp"
#include "duckdb/common/swap.hpp"
#include "duckdb/execution/index/art/art.hpp"
#include "duckdb/execution/index/art/node256.hpp"
#include "duckdb/execution/index/art/node48.hpp"
#include "duckdb/execution/index/art/node16.hpp"
#include "duckdb/execution/index/art/node4.hpp"
#include "duckdb/execution/index/art/leaf.hpp"
#include "duckdb/execution/index/art/prefix.hpp"
#include "duckdb/storage/meta_block_reader.hpp"
#include "duckdb/storage/meta_block_writer.hpp"
#include "duckdb/storage/table_io_manager.hpp"

namespace duckdb {

//===--------------------------------------------------------------------===//
// Constructors / Destructors
//===--------------------------------------------------------------------===//

Node::Node(MetaBlockReader &reader) {

	idx_t block_id = reader.Read<block_id_t>();
	auto offset = reader.Read<uint32_t>();
	Reset();

	if (block_id == DConstants::INVALID_INDEX) {
		return;
	}

	SetSerialized();
	SetPtr(block_id, offset);
}

//===--------------------------------------------------------------------===//
// New / Free
//===--------------------------------------------------------------------===//

void Node::New(ART &art, Node &node, const NType type) {

	// NOTE: leaves and prefixes should not pass through this function

	switch (type) {
	case NType::NODE_4:
		Node4::New(art, node);
		break;
	case NType::NODE_16:
		Node16::New(art, node);
		break;
	case NType::NODE_48:
		Node48::New(art, node);
		break;
	case NType::NODE_256:
		Node256::New(art, node);
		break;
	default:
		throw InternalException("Invalid node type for New.");
	}
}

void Node::Free(ART &art, Node &node) {

	if (!node.IsSet()) {
		return;
	}

	if (!node.IsSerialized()) {

		// iterative
<<<<<<< HEAD
		//		return Leaf::Free(art, node);
=======
		//		return Prefix::Free(art, node);
>>>>>>> ed7bdff4

		// free the children of the nodes
		auto type = node.GetType();
		switch (type) {
		case NType::PREFIX:
			return Prefix::Free(art, node);
		case NType::LEAF:
			return Leaf::Free(art, node);
		case NType::NODE_4:
			Node4::Free(art, node);
			break;
		case NType::NODE_16:
			Node16::Free(art, node);
			break;
		case NType::NODE_48:
			Node48::Free(art, node);
			break;
		case NType::NODE_256:
			Node256::Free(art, node);
			break;
		case NType::LEAF_INLINED:
			return node.Reset();
		}

		Node::GetAllocator(art, type).Free(node);
	}

	// overwrite with an empty ART node
	node.Reset();
}

//===--------------------------------------------------------------------===//
// Inserts
//===--------------------------------------------------------------------===//

void Node::ReplaceChild(const ART &art, const uint8_t byte, const Node child) {

	D_ASSERT(!IsSerialized());

	switch (GetType()) {
	case NType::NODE_4:
		return Node4::Get(art, *this).ReplaceChild(byte, child);
	case NType::NODE_16:
		return Node16::Get(art, *this).ReplaceChild(byte, child);
	case NType::NODE_48:
		return Node48::Get(art, *this).ReplaceChild(byte, child);
	case NType::NODE_256:
		return Node256::Get(art, *this).ReplaceChild(byte, child);
	default:
		throw InternalException("Invalid node type for ReplaceChild.");
	}
}

void Node::InsertChild(ART &art, Node &node, const uint8_t byte, const Node child) {

	switch (node.GetType()) {
	case NType::NODE_4:
		return Node4::InsertChild(art, node, byte, child);
	case NType::NODE_16:
		return Node16::InsertChild(art, node, byte, child);
	case NType::NODE_48:
		return Node48::InsertChild(art, node, byte, child);
	case NType::NODE_256:
		return Node256::InsertChild(art, node, byte, child);
	default:
		throw InternalException("Invalid node type for InsertChild.");
	}
}

//===--------------------------------------------------------------------===//
// Deletes
//===--------------------------------------------------------------------===//

void Node::DeleteChild(ART &art, Node &node, Node &prefix, const uint8_t byte) {

	switch (node.GetType()) {
	case NType::NODE_4:
		return Node4::DeleteChild(art, node, prefix, byte);
	case NType::NODE_16:
		return Node16::DeleteChild(art, node, byte);
	case NType::NODE_48:
		return Node48::DeleteChild(art, node, byte);
	case NType::NODE_256:
		return Node256::DeleteChild(art, node, byte);
	default:
		throw InternalException("Invalid node type for DeleteChild.");
	}
}

//===--------------------------------------------------------------------===//
// Get functions
//===--------------------------------------------------------------------===//

optional_ptr<Node> Node::GetChild(ART &art, const uint8_t byte) const {

	D_ASSERT(IsSet() && !IsSerialized());

	optional_ptr<Node> child;
	switch (GetType()) {
	case NType::NODE_4:
		child = Node4::Get(art, *this).GetChild(byte);
		break;
	case NType::NODE_16:
		child = Node16::Get(art, *this).GetChild(byte);
		break;
	case NType::NODE_48:
		child = Node48::Get(art, *this).GetChild(byte);
		break;
	case NType::NODE_256:
		child = Node256::Get(art, *this).GetChild(byte);
		break;
	default:
		throw InternalException("Invalid node type for GetChild.");
	}

	// deserialize the ART node before returning it
	if (child && child->IsSerialized()) {
		child->Deserialize(art);
	}
	return child;
}

optional_ptr<Node> Node::GetNextChild(ART &art, uint8_t &byte, const bool deserialize) const {

	D_ASSERT(IsSet() && !IsSerialized());

	optional_ptr<Node> child;
	switch (GetType()) {
	case NType::NODE_4:
		child = Node4::Get(art, *this).GetNextChild(byte);
		break;
	case NType::NODE_16:
		child = Node16::Get(art, *this).GetNextChild(byte);
		break;
	case NType::NODE_48:
		child = Node48::Get(art, *this).GetNextChild(byte);
		break;
	case NType::NODE_256:
		child = Node256::Get(art, *this).GetNextChild(byte);
		break;
	default:
		throw InternalException("Invalid node type for GetNextChild.");
	}

	// deserialize the ART node before returning it
	if (child && deserialize && child->IsSerialized()) {
		child->Deserialize(art);
	}
	return child;
}

//===--------------------------------------------------------------------===//
// (De)serialization
//===--------------------------------------------------------------------===//

BlockPointer Node::Serialize(ART &art, MetaBlockWriter &writer) {

	if (!IsSet()) {
		return {(block_id_t)DConstants::INVALID_INDEX, 0};
	}
	if (IsSerialized()) {
		Deserialize(art);
	}

	// iterative
	//	return Prefix::Serialize(art, *this, writer);

	switch (GetType()) {
	case NType::PREFIX:
		return Prefix::Get(art, *this).Serialize(art, writer);
	case NType::LEAF:
		// iterative
		return Leaf::Serialize(art, *this, writer);
	case NType::NODE_4:
		return Node4::Get(art, *this).Serialize(art, writer);
	case NType::NODE_16:
		return Node16::Get(art, *this).Serialize(art, writer);
	case NType::NODE_48:
		return Node48::Get(art, *this).Serialize(art, writer);
	case NType::NODE_256:
		return Node256::Get(art, *this).Serialize(art, writer);
	case NType::LEAF_INLINED:
		return Leaf::Serialize(art, *this, writer);
	}
	throw InternalException("Invalid node type for Serialize.");
}

//// iterative functions
// if (decoded_type == NType::PREFIX) {
//	return Prefix::Deserialize(art, *this, reader);
//}

void Node::Deserialize(ART &art) {

	D_ASSERT(IsSet() && IsSerialized());

	MetaBlockReader reader(art.table_io_manager.GetIndexBlockManager(), GetBufferId());
	reader.offset = GetOffset();
	Reset();
	SetType(reader.Read<uint8_t>());

	auto decoded_type = GetType();

	if (decoded_type == NType::LEAF_INLINED) {
		return SetRowId(reader.Read<row_t>());
	}
	if (decoded_type == NType::LEAF) {
		return Leaf::Deserialize(art, *this, reader);
	}

	*this = Node::GetAllocator(art, decoded_type).New();
	SetType((uint8_t)decoded_type);

	// recursive functions
	switch (decoded_type) {
	case NType::PREFIX:
		return Prefix::Get(art, *this).Deserialize(reader);
	case NType::NODE_4:
		return Node4::Get(art, *this).Deserialize(reader);
	case NType::NODE_16:
		return Node16::Get(art, *this).Deserialize(reader);
	case NType::NODE_48:
		return Node48::Get(art, *this).Deserialize(reader);
	case NType::NODE_256:
		return Node256::Get(art, *this).Deserialize(reader);
	default:
		throw InternalException("Invalid node type for Deserialize.");
	}
}

//===--------------------------------------------------------------------===//
// Utility
//===--------------------------------------------------------------------===//

string Node::VerifyAndToString(ART &art, const bool only_verify) {

	D_ASSERT(IsSet());
	if (IsSerialized()) {
		return only_verify ? "" : "serialized";
	}

	if (GetType() == NType::LEAF || GetType() == NType::LEAF_INLINED) {
		auto str = Leaf::VerifyAndToString(art, *this);
		return only_verify ? "" : "\n" + str;
	}
	if (GetType() == NType::PREFIX) {
		auto str = Prefix::Get(art, *this).VerifyAndToString(art, *this, only_verify);
		return only_verify ? "" : "\n" + str;
	}

	string str = "Node" + to_string(GetCapacity()) + ": [";
	uint8_t byte = 0;
	auto child = GetNextChild(art, byte, false);

	while (child) {
		if (child->IsSerialized()) {
			if (!only_verify) {
				str += "(serialized)";
			}
		} else {
			str += "(" + to_string(byte) + ", " + child->VerifyAndToString(art, only_verify) + ")";
			if (byte == NumericLimits<uint8_t>::Maximum()) {
				break;
			}
		}

		byte++;
		child = GetNextChild(art, byte, false);
	}

	return only_verify ? "" : "\n" + str + "]";
}

idx_t Node::GetCapacity() const {

	D_ASSERT(!IsSerialized());

	switch (GetType()) {
	case NType::NODE_4:
		return Node::NODE_4_CAPACITY;
	case NType::NODE_16:
		return Node::NODE_16_CAPACITY;
	case NType::NODE_48:
		return Node::NODE_48_CAPACITY;
	case NType::NODE_256:
		return Node::NODE_256_CAPACITY;
	default:
		throw InternalException("Invalid node type for GetCapacity.");
	}
}

NType Node::GetARTNodeTypeByCount(const idx_t count) {

	if (count <= NODE_4_CAPACITY) {
		return NType::NODE_4;
	} else if (count <= NODE_16_CAPACITY) {
		return NType::NODE_16;
	} else if (count <= NODE_48_CAPACITY) {
		return NType::NODE_48;
	}
	return NType::NODE_256;
}

FixedSizeAllocator &Node::GetAllocator(const ART &art, NType type) {
	return (*art.allocators)[(uint8_t)type - 1];
}

//===--------------------------------------------------------------------===//
// Merging
//===--------------------------------------------------------------------===//

void Node::InitializeMerge(ART &art, const ARTFlags &flags) {

	// the index is fully in memory during CREATE [UNIQUE] INDEX statements
	D_ASSERT(IsSet() && !IsSerialized());

	switch (GetType()) {
	case NType::PREFIX:
		// iterative
		return Prefix::InitializeMerge(art, *this, flags);
	case NType::LEAF:
		// iterative
		return Leaf::InitializeMerge(art, *this, flags);
	case NType::NODE_4:
		Node4::Get(art, *this).InitializeMerge(art, flags);
		break;
	case NType::NODE_16:
		Node16::Get(art, *this).InitializeMerge(art, flags);
		break;
	case NType::NODE_48:
		Node48::Get(art, *this).InitializeMerge(art, flags);
		break;
	case NType::NODE_256:
		Node256::Get(art, *this).InitializeMerge(art, flags);
		break;
	case NType::LEAF_INLINED:
		return;
	}

	AddToBufferID(flags.merge_buffer_counts[(uint8_t)GetType() - 1]);
}

bool Node::Merge(ART &art, Node &other) {

	if (!IsSet()) {
		*this = other;
		other = Node();
		return true;
	}

	return ResolvePrefixes(art, other);
}

bool MergePrefixContainsOtherPrefix(ART &art, reference<Node> &l_node, reference<Node> &r_node,
                                    idx_t &mismatch_position) {

	// r_node's prefix contains l_node's prefix
	// l_node cannot be a leaf, otherwise the key represented by l_node would be a subset of another key
	// which is not possible by our construction
	D_ASSERT(l_node.get().GetType() != NType::LEAF && l_node.get().GetType() != NType::LEAF_INLINED);

	// test if the next byte (mismatch_position) in r_node (prefix) exists in l_node
	auto mismatch_byte = Prefix::GetByte(art, r_node, mismatch_position);
	auto child_node = l_node.get().GetChild(art, mismatch_byte);

	// update the prefix of r_node to only consist of the bytes after mismatch_position
	Prefix::Reduce(art, r_node, mismatch_position);

	if (!child_node) {
		// insert r_node as a child of l_node at the empty position
		Node::InsertChild(art, l_node, mismatch_byte, r_node);
		r_node.get().Reset();
		return true;
	}

	// recurse
	return child_node->ResolvePrefixes(art, r_node);
}

void MergePrefixesDiffer(ART &art, reference<Node> &l_node, reference<Node> &r_node, idx_t &mismatch_position) {

	// create a new node and insert both nodes as children

	Node l_child;
	auto l_byte = Prefix::GetByte(art, l_node, mismatch_position);
	Prefix::Split(art, l_node, l_child, mismatch_position);
	Node4::New(art, l_node);

	// insert children
	Node4::InsertChild(art, l_node, l_byte, l_child);
	auto r_byte = Prefix::GetByte(art, r_node, mismatch_position);
	Prefix::Reduce(art, r_node, mismatch_position);
	Node4::InsertChild(art, l_node, r_byte, r_node);

	r_node.get().Reset();
}

bool Node::ResolvePrefixes(ART &art, Node &other) {

	// NOTE: we always merge into the left ART

	D_ASSERT(IsSet() && other.IsSet());

	// case 1: both nodes have no prefix
	if (GetType() != NType::PREFIX && other.GetType() != NType::PREFIX) {
		return MergeInternal(art, other);
	}

	reference<Node> l_node(*this);
	reference<Node> r_node(other);

	idx_t mismatch_position = DConstants::INVALID_INDEX;

	// traverse prefixes
	if (l_node.get().GetType() == NType::PREFIX && r_node.get().GetType() == NType::PREFIX) {

		if (!Prefix::Traverse(art, l_node, r_node, mismatch_position)) {
			return false;
		}
		// we already recurse because the prefixes matched (so far)
		if (mismatch_position == DConstants::INVALID_INDEX) {
			return true;
		}

	} else {

		// l_prefix contains r_prefix
		if (l_node.get().GetType() == NType::PREFIX) {
			swap(*this, other);
		}
		mismatch_position = 0;
	}
	D_ASSERT(mismatch_position != DConstants::INVALID_INDEX);

	// case 2: one prefix contains the other prefix
	if (l_node.get().GetType() != NType::PREFIX && r_node.get().GetType() == NType::PREFIX) {
		return MergePrefixContainsOtherPrefix(art, l_node, r_node, mismatch_position);
	}

	// case 3: prefixes differ at a specific byte
	MergePrefixesDiffer(art, l_node, r_node, mismatch_position);
	return true;
}

bool Node::MergeInternal(ART &art, Node &other) {

	D_ASSERT(IsSet() && other.IsSet());
	D_ASSERT(GetType() != NType::PREFIX && other.GetType() != NType::PREFIX);

	// always try to merge the smaller node into the bigger node
	// because maybe there is enough free space in the bigger node to fit the smaller one
	// without too much recursion
	if (GetType() < other.GetType()) {
		swap(*this, other);
	}

	Node empty_node;
	auto &l_node = *this;
	auto &r_node = other;

	if (r_node.GetType() == NType::LEAF || r_node.GetType() == NType::LEAF_INLINED) {
		D_ASSERT(l_node.GetType() == NType::LEAF || l_node.GetType() == NType::LEAF_INLINED);

		if (art.IsUnique()) {
			return false;
		}

		Leaf::Merge(art, l_node, r_node);
		return true;
	}

	uint8_t byte = 0;
	auto r_child = r_node.GetNextChild(art, byte);

	// while r_node still has children to merge
	while (r_child) {
		auto l_child = l_node.GetChild(art, byte);
		if (!l_child) {
			// insert child at empty byte
			Node::InsertChild(art, l_node, byte, *r_child);
			r_node.ReplaceChild(art, byte, empty_node);

		} else {
			// recurse
			if (!l_child->ResolvePrefixes(art, *r_child)) {
				return false;
			}
		}

		if (byte == NumericLimits<uint8_t>::Maximum()) {
			break;
		}
		byte++;
		r_child = r_node.GetNextChild(art, byte);
	}

	Node::Free(art, r_node);
	return true;
}

//===--------------------------------------------------------------------===//
// Vacuum
//===--------------------------------------------------------------------===//

void Node::Vacuum(ART &art, const ARTFlags &flags) {

	D_ASSERT(IsSet());
	if (IsSerialized()) {
		return;
	}

	auto node_type = GetType();

	// iterative functions
	if (node_type == NType::PREFIX) {
		return Prefix::Vacuum(art, *this, flags);
	}
	if (node_type == NType::LEAF_INLINED) {
		return;
	}
	if (node_type == NType::LEAF) {
		if (flags.vacuum_flags[(uint8_t)node_type - 1]) {
			Leaf::Vacuum(art, *this);
		}
		return;
	}

	auto &allocator = Node::GetAllocator(art, node_type);
	auto needs_vacuum = flags.vacuum_flags[(uint8_t)GetType() - 1] && allocator.NeedsVacuum(*this);
	if (needs_vacuum) {
		*this = allocator.VacuumPointer(*this);
		SetType((uint8_t)node_type);
	}

	// recursive functions
	switch (node_type) {
	case NType::NODE_4:
		return Node4::Get(art, *this).Vacuum(art, flags);
	case NType::NODE_16:
		return Node16::Get(art, *this).Vacuum(art, flags);
	case NType::NODE_48:
		return Node48::Get(art, *this).Vacuum(art, flags);
	case NType::NODE_256:
		return Node256::Get(art, *this).Vacuum(art, flags);
	default:
		throw InternalException("Invalid node type for Vacuum.");
	}
}

} // namespace duckdb<|MERGE_RESOLUTION|>--- conflicted
+++ resolved
@@ -67,19 +67,14 @@
 
 	if (!node.IsSerialized()) {
 
-		// iterative
-<<<<<<< HEAD
-		//		return Leaf::Free(art, node);
-=======
-		//		return Prefix::Free(art, node);
->>>>>>> ed7bdff4
-
 		// free the children of the nodes
 		auto type = node.GetType();
 		switch (type) {
 		case NType::PREFIX:
+			// iterative
 			return Prefix::Free(art, node);
 		case NType::LEAF:
+			// iterative
 			return Leaf::Free(art, node);
 		case NType::NODE_4:
 			Node4::Free(art, node);

--- conflicted
+++ resolved
@@ -44,14 +44,8 @@
                                                      vector<AggregateObject> aggregate_objects_p,
                                                      HtEntryType entry_type, idx_t initial_capacity)
     : BaseAggregateHashTable(context, allocator, aggregate_objects_p, std::move(payload_types_p)),
-<<<<<<< HEAD
-      entry_type(entry_type), capacity(0), is_finalized(false), ht_offsets(LogicalTypeId::BIGINT),
-      hash_salts(LogicalTypeId::SMALLINT), group_compare_vector(STANDARD_VECTOR_SIZE),
-      no_match_vector(STANDARD_VECTOR_SIZE), empty_vector(STANDARD_VECTOR_SIZE) {
-
-=======
-      entry_type(entry_type), capacity(0), entries(0), payload_page_offset(0), is_finalized(false) {
->>>>>>> 4be6bdb5
+      entry_type(entry_type), capacity(0), is_finalized(false) {
+
 	// Append hash column to the end and initialise the row layout
 	group_types_p.emplace_back(LogicalType::HASH);
 	layout.Initialize(std::move(group_types_p), std::move(aggregate_objects_p));
@@ -61,7 +55,7 @@
 	// HT layout
 	hash_offset = layout.GetOffsets()[layout.ColumnCount() - 1];
 	data_collection = make_unique<TupleDataCollection>(buffer_manager, layout);
-	data_collection->InitializeAppend(append_state, TupleDataPinProperties::KEEP_EVERYTHING_PINNED);
+	data_collection->InitializeAppend(td_append_state, TupleDataPinProperties::KEEP_EVERYTHING_PINNED);
 
 	hashes_hdl = buffer_manager.Allocate(Storage::BLOCK_SIZE);
 	hashes_hdl_ptr = hashes_hdl.Ptr();
@@ -190,16 +184,11 @@
 		hashes_hdl = buffer_manager.Allocate(byte_size);
 		hashes_hdl_ptr = hashes_hdl.Ptr();
 	}
-<<<<<<< HEAD
-=======
+
 	memset(hashes_hdl_ptr, 0, byte_size);
-	capacity = size;
->>>>>>> 4be6bdb5
-
-	memset(hashes_hdl_ptr, 0, byte_size);
+
 	if (Count() != 0) {
 		D_ASSERT(!payload_hds_ptrs.empty());
-
 		auto hashes_arr = (ENTRY *)hashes_hdl_ptr;
 
 		idx_t block_id = 0;
@@ -279,15 +268,8 @@
 	}
 #endif
 
-<<<<<<< HEAD
-	Vector addresses(LogicalType::POINTER);
-	SelectionVector new_groups(STANDARD_VECTOR_SIZE); // Dummy
-	auto new_group_count = FindOrCreateGroups(groups, group_hashes, addresses, new_groups);
-	VectorOperations::AddInPlace(addresses, layout.GetAggrOffset(), payload.size());
-=======
 	auto new_group_count = FindOrCreateGroups(state, groups, group_hashes, state.addresses, state.new_groups);
 	VectorOperations::AddInPlace(state.addresses, layout.GetAggrOffset(), payload.size());
->>>>>>> 4be6bdb5
 
 	// Now every cell has an entry, update the aggregates
 	auto &aggregates = layout.GetAggregates();
@@ -345,34 +327,24 @@
 }
 
 template <class ENTRY>
-<<<<<<< HEAD
-idx_t GroupedAggregateHashTable::FindOrCreateGroupsInternal(DataChunk &groups, Vector &group_hashes_v,
-                                                            Vector &addresses_v, SelectionVector &new_groups_out) {
-=======
 idx_t GroupedAggregateHashTable::FindOrCreateGroupsInternal(AggregateHTAppendState &state, DataChunk &groups,
-                                                            Vector &group_hashes, Vector &addresses,
+                                                            Vector &group_hashes_v, Vector &addresses_v,
                                                             SelectionVector &new_groups_out) {
->>>>>>> 4be6bdb5
 	D_ASSERT(!is_finalized);
 	D_ASSERT(groups.ColumnCount() + 1 == layout.ColumnCount());
 	D_ASSERT(group_hashes_v.GetType() == LogicalType::HASH);
-	D_ASSERT(ht_offsets.GetVectorType() == VectorType::FLAT_VECTOR);
-	D_ASSERT(ht_offsets.GetType() == LogicalType::BIGINT);
+	D_ASSERT(state.ht_offsets.GetVectorType() == VectorType::FLAT_VECTOR);
+	D_ASSERT(state.ht_offsets.GetType() == LogicalType::BIGINT);
 	D_ASSERT(addresses_v.GetType() == LogicalType::POINTER);
-	D_ASSERT(hash_salts.GetType() == LogicalType::SMALLINT);
+	D_ASSERT(state.hash_salts.GetType() == LogicalType::SMALLINT);
 
 	if (Count() + groups.size() > MaxCapacity()) {
 		throw InternalException("Hash table capacity reached");
 	}
 
-<<<<<<< HEAD
 	// Resize at 50% capacity, also need to fit the entire vector
-	if (capacity - Count() <= groups.size() || Count() > capacity / LOAD_FACTOR) {
+	if (capacity - Count() <= groups.size() || Count() > ResizeThreshold()) {
 		Verify();
-=======
-	// resize at 50% capacity, also need to fit the entire vector
-	if (capacity - entries <= groups.size() || entries > ResizeThreshold()) {
->>>>>>> 4be6bdb5
 		Resize<ENTRY>(capacity * 2);
 	}
 	D_ASSERT(capacity - Count() >= groups.size()); // we need to be able to fit at least one vector of data
@@ -380,43 +352,15 @@
 	group_hashes_v.Flatten(groups.size());
 	auto group_hashes = FlatVector::GetData<hash_t>(group_hashes_v);
 
-<<<<<<< HEAD
 	addresses_v.Flatten(groups.size());
 	auto addresses = FlatVector::GetData<data_ptr_t>(addresses_v);
 
-	// Compute the entry in the table based on the hash using a modulo
-	UnaryExecutor::Execute<hash_t, uint64_t>(group_hashes_v, ht_offsets, groups.size(), [&](hash_t element) {
-		D_ASSERT((element & bitmask) == (element % capacity));
-		return (element & bitmask);
-	});
-	auto ht_offsets_ptr = FlatVector::GetData<uint64_t>(ht_offsets);
-
-	// Precompute the hash salts for faster comparison below
-	UnaryExecutor::Execute<hash_t, uint16_t>(group_hashes_v, hash_salts, groups.size(),
-	                                         [&](hash_t element) { return (element >> hash_prefix_shift); });
-	auto hash_salts_ptr = FlatVector::GetData<uint16_t>(hash_salts);
-
-	// Start out with all entries [0, 1, 2, ..., groups.size()]
-	const SelectionVector *sel_vector = FlatVector::IncrementalSelectionVector();
-
-	// Make a chunk that references the groups and the hashes and convert to unified format
-	DataChunk group_chunk;
-	group_chunk.InitializeEmpty(layout.GetTypes());
-=======
-	D_ASSERT(state.ht_offsets.GetVectorType() == VectorType::FLAT_VECTOR);
-	D_ASSERT(state.ht_offsets.GetType() == LogicalType::BIGINT);
-
-	D_ASSERT(addresses.GetType() == LogicalType::POINTER);
-	addresses.Flatten(groups.size());
-	auto addresses_ptr = FlatVector::GetData<data_ptr_t>(addresses);
-
-	// compute the entry in the table based on the hash using a modulo
+	// Compute the entry in the table based on the hash using a modulo,
 	// and precompute the hash salts for faster comparison below
-	D_ASSERT(state.hash_salts.GetType() == LogicalType::SMALLINT);
 	auto ht_offsets_ptr = FlatVector::GetData<uint64_t>(state.ht_offsets);
 	auto hash_salts_ptr = FlatVector::GetData<uint16_t>(state.hash_salts);
 	for (idx_t r = 0; r < groups.size(); r++) {
-		auto element = group_hashes_ptr[r];
+		auto element = group_hashes[r];
 		D_ASSERT((element & bitmask) == (element % capacity));
 		ht_offsets_ptr[r] = element & bitmask;
 		hash_salts_ptr[r] = element >> hash_prefix_shift;
@@ -424,34 +368,20 @@
 	// we start out with all entries [0, 1, 2, ..., groups.size()]
 	const SelectionVector *sel_vector = FlatVector::IncrementalSelectionVector();
 
-	idx_t remaining_entries = groups.size();
-
-	// make a chunk that references the groups and the hashes
+	// Make a chunk that references the groups and the hashes and convert to unified format
 	if (state.group_chunk.ColumnCount() == 0) {
 		state.group_chunk.InitializeEmpty(layout.GetTypes());
 	}
 	D_ASSERT(state.group_chunk.ColumnCount() == layout.GetTypes().size());
->>>>>>> 4be6bdb5
 	for (idx_t grp_idx = 0; grp_idx < groups.ColumnCount(); grp_idx++) {
 		state.group_chunk.data[grp_idx].Reference(groups.data[grp_idx]);
 	}
-<<<<<<< HEAD
-	group_chunk.data[groups.ColumnCount()].Reference(group_hashes_v);
-	group_chunk.SetCardinality(groups);
-	TupleDataCollection::ToUnifiedFormat(append_state.chunk_state, group_chunk);
-	auto group_data = TupleDataCollection::GetVectorData(append_state.chunk_state);
-=======
-	state.group_chunk.data[groups.ColumnCount()].Reference(group_hashes);
+	state.group_chunk.data[groups.ColumnCount()].Reference(group_hashes_v);
 	state.group_chunk.SetCardinality(groups);
 
 	// convert all vectors to unified format
-	if (!state.group_data) {
-		state.group_data = unique_ptr<UnifiedVectorFormat[]>(new UnifiedVectorFormat[state.group_chunk.ColumnCount()]);
-	}
-	for (idx_t col_idx = 0; col_idx < state.group_chunk.ColumnCount(); col_idx++) {
-		state.group_chunk.data[col_idx].ToUnifiedFormat(state.group_chunk.size(), state.group_data[col_idx]);
-	}
->>>>>>> 4be6bdb5
+	TupleDataCollection::ToUnifiedFormat(td_append_state.chunk_state, state.group_chunk);
+	state.group_data = TupleDataCollection::GetVectorData(td_append_state.chunk_state);
 
 	idx_t new_group_count = 0;
 	idx_t remaining_entries = groups.size();
@@ -472,49 +402,23 @@
 				ht_entry.page_nr = 1;
 				ht_entry.salt = group_hashes[index] >> hash_prefix_shift;
 
-<<<<<<< HEAD
 				// Update selection lists for outer loops
-				empty_vector.set_index(new_entry_count++, index);
+				state.empty_vector.set_index(new_entry_count++, index);
 				new_groups_out.set_index(new_group_count++, index);
 			} else { // Cell is occupied: Compare salts
 				if (ht_entry.salt == hash_salts_ptr[index]) {
-					group_compare_vector.set_index(need_compare_count++, index);
-=======
-				// page numbers start at one so we can use 0 as empty flag
-				// GetPtr undoes this
-				ht_entry_ptr->page_nr = payload_hds.size();
-				ht_entry_ptr->page_offset = payload_page_offset++;
-
-				// update selection lists for outer loops
-				state.empty_vector.set_index(new_entry_count++, index);
-				new_groups_out.set_index(new_group_count++, index);
-				entries++;
-
-				addresses_ptr[index] = entry_payload_ptr;
-
-			} else {
-				// cell is occupied: add to check list
-				// only need to check if hash salt in ptr == prefix of hash in payload
-				if (ht_entry_ptr->salt == hash_salts_ptr[index]) {
 					state.group_compare_vector.set_index(need_compare_count++, index);
-
-					auto page_ptr = payload_hds_ptrs[ht_entry_ptr->page_nr - 1];
-					auto page_offset = ht_entry_ptr->page_offset * tuple_size;
-					addresses_ptr[index] = page_ptr + page_offset;
-
->>>>>>> 4be6bdb5
 				} else {
 					state.no_match_vector.set_index(no_match_count++, index);
 				}
 			}
 		}
 
-<<<<<<< HEAD
 		if (new_entry_count != 0) {
 			// Append everything that belongs to an empty group
-			data_collection->AppendUnified(append_state.pin_state, append_state.chunk_state, group_chunk, empty_vector,
-			                               new_entry_count);
-			RowOperations::InitializeStates(layout, append_state.chunk_state.row_locations,
+			data_collection->AppendUnified(td_append_state.pin_state, td_append_state.chunk_state, state.group_chunk,
+			                               state.empty_vector, new_entry_count);
+			RowOperations::InitializeStates(layout, td_append_state.chunk_state.row_locations,
 			                                *FlatVector::IncrementalSelectionVector(), new_entry_count);
 
 			// Get the pointers to the (possibly) newly created blocks of the data collection
@@ -524,7 +428,7 @@
 			auto block_end = block_pointer + tuples_per_block * tuple_size;
 
 			// Set the page nrs/offsets in the 1st part of the HT now that the data has been appended
-			const auto row_locations = FlatVector::GetData<data_ptr_t>(append_state.chunk_state.row_locations);
+			const auto row_locations = FlatVector::GetData<data_ptr_t>(td_append_state.chunk_state.row_locations);
 			for (idx_t new_entry_idx = 0; new_entry_idx < new_entry_count; new_entry_idx++) {
 				const auto &row_location = row_locations[new_entry_idx];
 				if (row_location > block_end || row_location < block_pointer) {
@@ -534,7 +438,7 @@
 				}
 				D_ASSERT(row_location >= block_pointer && row_location < block_end);
 				D_ASSERT((row_location - block_pointer) % tuple_size == 0);
-				const auto index = empty_vector.get_index(new_entry_idx);
+				const auto index = state.empty_vector.get_index(new_entry_idx);
 				auto &ht_entry = *(((ENTRY *)this->hashes_hdl_ptr) + ht_offsets_ptr[index]);
 				ht_entry.page_nr = block_id + 1;
 				ht_entry.page_offset = (row_location - block_pointer) / tuple_size;
@@ -545,7 +449,7 @@
 		if (need_compare_count != 0) {
 			// Get the pointers to the rows that need to be compared
 			for (idx_t need_compare_idx = 0; need_compare_idx < need_compare_count; need_compare_idx++) {
-				const auto index = group_compare_vector.get_index(need_compare_idx);
+				const auto index = state.group_compare_vector.get_index(need_compare_idx);
 				const auto &ht_entry = *(((ENTRY *)this->hashes_hdl_ptr) + ht_offsets_ptr[index]);
 				auto page_ptr = payload_hds_ptrs[ht_entry.page_nr - 1];
 				auto page_offset = ht_entry.page_offset * tuple_size;
@@ -553,20 +457,10 @@
 			}
 
 			// Perform group comparisons
-			RowOperations::Match(group_chunk, group_data.get(), layout, addresses_v, predicates, group_compare_vector,
-			                     need_compare_count, &no_match_vector, no_match_count);
-		}
-=======
-		// for each of the locations that are empty, serialize the group columns to the locations
-		RowOperations::Scatter(state.group_chunk, state.group_data.get(), layout, addresses, *string_heap,
-		                       state.empty_vector, new_entry_count);
-		RowOperations::InitializeStates(layout, addresses, state.empty_vector, new_entry_count);
-
-		// now we have only the tuples remaining that might match to an existing group
-		// start performing comparisons with each of the groups
-		RowOperations::Match(state.group_chunk, state.group_data.get(), layout, addresses, predicates,
-		                     state.group_compare_vector, need_compare_count, &state.no_match_vector, no_match_count);
->>>>>>> 4be6bdb5
+			RowOperations::Match(state.group_chunk, state.group_data.get(), layout, addresses_v, predicates,
+			                     state.group_compare_vector, need_compare_count, &state.no_match_vector,
+			                     no_match_count);
+		}
 
 		// Linear probing: each of the entries that do not match move to the next entry in the HT
 		for (idx_t i = 0; i < no_match_count; i++) {
@@ -584,7 +478,7 @@
 }
 
 void GroupedAggregateHashTable::UpdateBlockPointers() {
-	for (const auto &id_and_handle : append_state.pin_state.row_handles) {
+	for (const auto &id_and_handle : td_append_state.pin_state.row_handles) {
 		const auto &id = id_and_handle.first;
 		const auto &handle = id_and_handle.second;
 		if (payload_hds_ptrs.empty() || id > payload_hds_ptrs.size() - 1) {
@@ -647,6 +541,7 @@
 	idx_t hash_col_idx;
 	Vector hashes;
 
+	AggregateHTAppendState append_state;
 	Vector group_addresses;
 	SelectionVector new_groups_sel;
 };
@@ -657,16 +552,8 @@
 		                  groups.size(), hash_col_idx, hashes, *FlatVector::IncrementalSelectionVector());
 		return true;
 	}
-<<<<<<< HEAD
 	collection.FinalizePinState(scan_state.pin_state);
 	return false;
-=======
-
-	AggregateHTAppendState append_state;
-	FindOrCreateGroups(append_state, state.groups, source_hashes, state.group_addresses, state.new_groups_sel);
-
-	RowOperations::CombineStates(layout, source_addresses, state.group_addresses, count);
->>>>>>> 4be6bdb5
 }
 
 void GroupedAggregateHashTable::Combine(GroupedAggregateHashTable &other) {
@@ -682,7 +569,7 @@
 
 	FlushMoveState state(*other.data_collection);
 	while (state.Scan()) {
-		FindOrCreateGroups(state.groups, state.hashes, state.group_addresses, state.new_groups_sel);
+		FindOrCreateGroups(state.append_state, state.groups, state.hashes, state.group_addresses, state.new_groups_sel);
 		RowOperations::CombineStates(layout, state.scan_state.chunk_state.row_locations, state.group_addresses,
 		                             state.groups.size());
 	}

//===----------------------------------------------------------------------===//
//                         DuckDB
//
// duckdb/execution/window_segment_tree.hpp
//
//
//===----------------------------------------------------------------------===//

#pragma once

#include "duckdb/common/types/data_chunk.hpp"
#include "duckdb/execution/physical_operator.hpp"
#include "duckdb/function/aggregate_function.hpp"
#include "duckdb/common/enums/window_aggregation_mode.hpp"
#include "duckdb/execution/operator/aggregate/aggregate_object.hpp"

namespace duckdb {

class WindowAggregateState {
public:
	WindowAggregateState(AggregateObject aggr, const LogicalType &result_type_p, idx_t partition_count);
	virtual ~WindowAggregateState();

	virtual void Sink(DataChunk &payload_chunk, SelectionVector *filter_sel, idx_t filtered);
	virtual void Finalize();
	virtual void Compute(Vector &result, idx_t rid, idx_t start, idx_t end);
	virtual void Evaluate(const idx_t *begins, const idx_t *ends, Vector &result, idx_t count);

protected:
	void AggregateInit();
	void AggegateFinal(Vector &result, idx_t rid);

	AggregateObject aggr;
	//! The result type of the window function
	LogicalType result_type;

	//! The cardinality of the partition
	const idx_t partition_count;
	//! The size of a single aggregate state
	const idx_t state_size;
	//! Data pointer that contains a single state, used for intermediate window segment aggregation
	vector<data_t> state;
	//! Reused result state container for the window functions
	Vector statef;
	//! Partition data chunk
	DataChunk inputs;
<<<<<<< HEAD
=======

>>>>>>> 0e0fd210
	//! The filtered rows in inputs.
	vector<validity_t> filter_bits;
	ValidityMask filter_mask;
	idx_t filter_pos;
<<<<<<< HEAD
=======

	//! Allocator for aggregates
	ArenaAllocator allocator;
>>>>>>> 0e0fd210
};

class WindowConstantAggregate : public WindowAggregateState {
public:
	WindowConstantAggregate(AggregateObject aggr, const LogicalType &result_type_p, const ValidityMask &partition_mask,
	                        const idx_t count);
	~WindowConstantAggregate() override {
	}

	void Sink(DataChunk &payload_chunk, SelectionVector *filter_sel, idx_t filtered) override;
	void Finalize() override;
	void Evaluate(const idx_t *begins, const idx_t *ends, Vector &result, idx_t count) override;

private:
	//! Partition starts
	vector<idx_t> partition_offsets;
	//! Aggregate results
	unique_ptr<Vector> results;
	//! The current result partition being built/read
	idx_t partition;
	//! The current input row being built/read
	idx_t row;
	//! A vector of pointers to "state", used for intermediate window segment aggregation
	Vector statep;
	//! Shared SV for evaluation
	SelectionVector matches;
};

class WindowCustomAggregate : public WindowAggregateState {
public:
	WindowCustomAggregate(AggregateObject aggr, const LogicalType &result_type_p, idx_t partition_count);
	~WindowCustomAggregate() override;

	void Compute(Vector &result, idx_t rid, idx_t start, idx_t end) override;

private:
	//! The frame boundaries, used for the window functions
	FrameBounds frame;
};

class WindowSegmentTree : public WindowAggregateState {
public:
	using FrameBounds = std::pair<idx_t, idx_t>;

	WindowSegmentTree(AggregateObject aggr, const LogicalType &result_type, idx_t count, WindowAggregationMode mode_p);
	~WindowSegmentTree() override;

	void Finalize() override;
	void Evaluate(const idx_t *begins, const idx_t *ends, Vector &result, idx_t count) override;

private:
	void ConstructTree();
	void ExtractFrame(idx_t begin, idx_t end, data_ptr_t current_state);
	void FlushStates(bool combining);
	void WindowSegmentValue(idx_t l_idx, idx_t begin, idx_t end, data_ptr_t current_state);

	//! Use the combine API, if available
	inline bool UseCombineAPI() const {
		return mode < WindowAggregationMode::SEPARATE;
	}

	//! Input data chunk, used for leaf segment aggregation
	DataChunk leaves;
	//! The filtered rows in inputs.
	SelectionVector filter_sel;
	//! A vector of pointers to "state", used for intermediate window segment aggregation
	Vector statep;
	//! The frame boundaries, used for the window functions
	FrameBounds frame;
	//! Reused state pointers for combining segment tree levels
	Vector statel;
	//! Count of buffered values
	idx_t flush_count;

	//! The actual window segment tree: an array of aggregate states that represent all the intermediate nodes
	unsafe_unique_array<data_t> levels_flat_native;
	//! For each level, the starting location in the levels_flat_native array
	vector<idx_t> levels_flat_start;

	//! The total number of internal nodes of the tree, stored in levels_flat_native
	idx_t internal_nodes;

	//! Use the window API, if available
	WindowAggregationMode mode;

	//! Aggregate allocator
	ArenaAllocator allocator;

	// TREE_FANOUT needs to cleanly divide STANDARD_VECTOR_SIZE
	static constexpr idx_t TREE_FANOUT = 16;
};

} // namespace duckdb<|MERGE_RESOLUTION|>--- conflicted
+++ resolved
@@ -44,20 +44,14 @@
 	Vector statef;
 	//! Partition data chunk
 	DataChunk inputs;
-<<<<<<< HEAD
-=======
 
->>>>>>> 0e0fd210
 	//! The filtered rows in inputs.
 	vector<validity_t> filter_bits;
 	ValidityMask filter_mask;
 	idx_t filter_pos;
-<<<<<<< HEAD
-=======
 
 	//! Allocator for aggregates
 	ArenaAllocator allocator;
->>>>>>> 0e0fd210
 };
 
 class WindowConstantAggregate : public WindowAggregateState {

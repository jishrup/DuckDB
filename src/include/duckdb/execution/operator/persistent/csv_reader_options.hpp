//===----------------------------------------------------------------------===//
//                         DuckDB
//
// duckdb/execution/operator/persistent/csv_reader_options.hpp
//
//
//===----------------------------------------------------------------------===//

#pragma once

#include "duckdb/execution/operator/persistent/csv_buffer.hpp"
#include "duckdb/common/map.hpp"
#include "duckdb/function/scalar/strftime_format.hpp"
#include "duckdb/common/types/value.hpp"
#include "duckdb/common/field_writer.hpp"
#include "duckdb/common/case_insensitive_map.hpp"
#include "duckdb/common/types.hpp"
#include "duckdb/common/multi_file_reader_options.hpp"

namespace duckdb {

enum class NewLineIdentifier : uint8_t {
	SINGLE = 1,   // Either \r or \n
	CARRY_ON = 2, // \r\n
	MIX = 3,      // Hippie-Land, can't run it multithreaded
	NOT_SET = 4
};

enum class ParallelMode { AUTOMATIC = 0, PARALLEL = 1, SINGLE_THREADED = 2 };

struct BufferedCSVReaderOptions {
	//===--------------------------------------------------------------------===//
	// CommonCSVOptions
	//===--------------------------------------------------------------------===//

	//! Whether or not a delimiter was defined by the user
	bool has_delimiter = false;
	//! Delimiter to separate columns within each line
	string delimiter = ",";
	//! Whether or not a new_line was defined by the user
	bool has_newline = false;
	//! New Line separator
	NewLineIdentifier new_line = NewLineIdentifier::NOT_SET;
	//! Whether or not a quote was defined by the user
	bool has_quote = false;
	//! Quote used for columns that contain reserved characters, e.g., delimiter
	string quote = "\"";
	//! Whether or not an escape character was defined by the user
	bool has_escape = false;
	//! Escape character to escape quote character
	string escape;
	//! Whether or not a header information was given by the user
	bool has_header = false;
	//! Whether or not the file has a header line
	bool header = false;
	//! Whether or not we should ignore InvalidInput errors
	bool ignore_errors = false;
	//! Expected number of columns
	idx_t num_cols = 0;
	//! Number of samples to buffer
	idx_t buffer_sample_size = STANDARD_VECTOR_SIZE * 50;
	//! Specifies the string that represents a null value
	string null_str;
	//! Whether file is compressed or not, and if so which compression type
	//! AUTO_DETECT (default; infer from file extension)
	FileCompressionType compression = FileCompressionType::AUTO_DETECT;
<<<<<<< HEAD
=======
	//! Option to convert quoted values to NULL values
	bool allow_quoted_nulls = true;
>>>>>>> da69aeaa

	//===--------------------------------------------------------------------===//
	// CSVAutoOptions
	//===--------------------------------------------------------------------===//
	//! SQL Type list mapping of name to SQL type index in sql_type_list
	case_insensitive_map_t<idx_t> sql_types_per_column;
	//! User-defined SQL type list
	vector<LogicalType> sql_type_list;
	//! User-defined name list
	vector<string> name_list;
	//! Types considered as candidates for auto detection ordered by descending specificity (~ from high to low)
	vector<LogicalType> auto_type_candidates = {LogicalType::VARCHAR, LogicalType::TIMESTAMP, LogicalType::DATE,
	                                            LogicalType::TIME,    LogicalType::DOUBLE,    LogicalType::BIGINT,
	                                            LogicalType::BOOLEAN, LogicalType::SQLNULL};

	//===--------------------------------------------------------------------===//
	// ReadCSVOptions
	//===--------------------------------------------------------------------===//

	//! How many leading rows to skip
	idx_t skip_rows = 0;
	//! Whether or not the skip_rows is set by the user
	bool skip_rows_set = false;
	//! Maximum CSV line size: specified because if we reach this amount, we likely have wrong delimiters (default: 2MB)
	//! note that this is the guaranteed line length that will succeed, longer lines may be accepted if slightly above
	idx_t maximum_line_size = 2097152;
	//! Whether or not header names shall be normalized
	bool normalize_names = false;
	//! True, if column with that index must skip null check
	vector<bool> force_not_null;
	//! Consider all columns to be of type varchar
	bool all_varchar = false;
	//! Size of sample chunk used for dialect and type detection
	idx_t sample_chunk_size = STANDARD_VECTOR_SIZE;
	//! Number of sample chunks used for type detection
	idx_t sample_chunks = 10;
	//! Whether or not to automatically detect dialect and datatypes
	bool auto_detect = false;
	//! The file path of the CSV file to read
	string file_path;
	//! Multi-file reader options
	MultiFileReaderOptions file_options;
	//! Buffer Size (Parallel Scan)
	idx_t buffer_size = CSVBuffer::INITIAL_BUFFER_SIZE_COLOSSAL;
	//! Decimal separator when reading as numeric
	string decimal_separator = ".";
	//! Whether or not to pad rows that do not have enough columns with NULL values
<<<<<<< HEAD
	bool null_padding = true;
=======
	bool null_padding = false;
>>>>>>> da69aeaa

	//! If we are running the parallel version of the CSV Reader. In general, the system should always auto-detect
	//! When it can't execute a parallel run before execution. However, there are (rather specific) situations where
	//! setting up this manually might be important
	ParallelMode parallel_mode;
	//===--------------------------------------------------------------------===//
	// WriteCSVOptions
	//===--------------------------------------------------------------------===//
	//! True, if column with that index must be quoted
	vector<bool> force_quote;
	//! Prefix/suffix/custom newline the entire file once (enables writing of files as JSON arrays)
	string prefix;
	string suffix;
	string write_newline;

	//! The date format to use (if any is specified)
	std::map<LogicalTypeId, StrpTimeFormat> date_format = {{LogicalTypeId::DATE, {}}, {LogicalTypeId::TIMESTAMP, {}}};
	//! The date format to use for writing (if any is specified)
	std::map<LogicalTypeId, StrfTimeFormat> write_date_format = {{LogicalTypeId::DATE, {}},
	                                                             {LogicalTypeId::TIMESTAMP, {}}};
	//! Whether or not a type format is specified
	std::map<LogicalTypeId, bool> has_format = {{LogicalTypeId::DATE, false}, {LogicalTypeId::TIMESTAMP, false}};

	void Serialize(FieldWriter &writer) const;
	void Deserialize(FieldReader &reader);

	void SetCompression(const string &compression);
	void SetHeader(bool has_header);
	void SetEscape(const string &escape);
	void SetQuote(const string &quote);
	void SetDelimiter(const string &delimiter);

	void SetNewline(const string &input);
	//! Set an option that is supported by both reading and writing functions, called by
	//! the SetReadOption and SetWriteOption methods
	bool SetBaseOption(const string &loption, const Value &value);

	//! loption - lowercase string
	//! set - argument(s) to the option
	//! expected_names - names expected if the option is "columns"
	void SetReadOption(const string &loption, const Value &value, vector<string> &expected_names);

	void SetWriteOption(const string &loption, const Value &value);
	void SetDateFormat(LogicalTypeId type, const string &format, bool read_format);

	std::string ToString() const;
};
} // namespace duckdb<|MERGE_RESOLUTION|>--- conflicted
+++ resolved
@@ -64,11 +64,8 @@
 	//! Whether file is compressed or not, and if so which compression type
 	//! AUTO_DETECT (default; infer from file extension)
 	FileCompressionType compression = FileCompressionType::AUTO_DETECT;
-<<<<<<< HEAD
-=======
 	//! Option to convert quoted values to NULL values
 	bool allow_quoted_nulls = true;
->>>>>>> da69aeaa
 
 	//===--------------------------------------------------------------------===//
 	// CSVAutoOptions
@@ -116,11 +113,7 @@
 	//! Decimal separator when reading as numeric
 	string decimal_separator = ".";
 	//! Whether or not to pad rows that do not have enough columns with NULL values
-<<<<<<< HEAD
-	bool null_padding = true;
-=======
 	bool null_padding = false;
->>>>>>> da69aeaa
 
 	//! If we are running the parallel version of the CSV Reader. In general, the system should always auto-detect
 	//! When it can't execute a parallel run before execution. However, there are (rather specific) situations where

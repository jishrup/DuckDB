//===----------------------------------------------------------------------===//
//                         DuckDB
//
// duckdb/execution/physical_operator.hpp
//
//
//===----------------------------------------------------------------------===//

#pragma once

#include "duckdb/catalog/catalog.hpp"
#include "duckdb/common/common.hpp"
#include "duckdb/common/enums/operator_result_type.hpp"
#include "duckdb/common/enums/physical_operator_type.hpp"
#include "duckdb/common/types/data_chunk.hpp"
#include "duckdb/execution/execution_context.hpp"
#include "duckdb/optimizer/join_order/join_node.hpp"
<<<<<<< HEAD
#include "duckdb/execution/physical_operator_states.hpp"
=======
#include "duckdb/common/optional_idx.hpp"
#include "duckdb/execution/physical_operator_states.hpp"
#include "duckdb/common/enums/order_preservation_type.hpp"
>>>>>>> da69aeaa

namespace duckdb {
class Event;
class Executor;
class PhysicalOperator;
class Pipeline;
class PipelineBuildState;
class MetaPipeline;

//! PhysicalOperator is the base class of the physical operators present in the
//! execution plan
class PhysicalOperator {
public:
	static constexpr const PhysicalOperatorType TYPE = PhysicalOperatorType::INVALID;

public:
	PhysicalOperator(PhysicalOperatorType type, vector<LogicalType> types, idx_t estimated_cardinality)
	    : type(type), types(std::move(types)), estimated_cardinality(estimated_cardinality) {
		estimated_props = make_uniq<EstimatedProperties>(estimated_cardinality, 0);
	}

	virtual ~PhysicalOperator() {
	}

	//! The physical operator type
	PhysicalOperatorType type;
	//! The set of children of the operator
	vector<unique_ptr<PhysicalOperator>> children;
	//! The types returned by this physical operator
	vector<LogicalType> types;
	//! The estimated cardinality of this physical operator
	idx_t estimated_cardinality;
	unique_ptr<EstimatedProperties> estimated_props;

	//! The global sink state of this operator
	unique_ptr<GlobalSinkState> sink_state;
	//! The global state of this operator
	unique_ptr<GlobalOperatorState> op_state;
	//! Lock for (re)setting any of the operator states
	mutex lock;

public:
	virtual string GetName() const;
	virtual string ParamsToString() const {
		return "";
	}
	virtual string ToString() const;
	void Print() const;
	virtual vector<const_reference<PhysicalOperator>> GetChildren() const;

	//! Return a vector of the types that will be returned by this operator
	const vector<LogicalType> &GetTypes() const {
		return types;
	}

	virtual bool Equals(const PhysicalOperator &other) const {
		return false;
	}

	virtual void Verify();

public:
	// Operator interface
	virtual unique_ptr<OperatorState> GetOperatorState(ExecutionContext &context) const;
	virtual unique_ptr<GlobalOperatorState> GetGlobalOperatorState(ClientContext &context) const;
	virtual OperatorResultType Execute(ExecutionContext &context, DataChunk &input, DataChunk &chunk,
	                                   GlobalOperatorState &gstate, OperatorState &state) const;
	virtual OperatorFinalizeResultType FinalExecute(ExecutionContext &context, DataChunk &chunk,
	                                                GlobalOperatorState &gstate, OperatorState &state) const;

	virtual bool ParallelOperator() const {
		return false;
	}

	virtual bool RequiresFinalExecute() const {
		return false;
	}

	//! The influence the operator has on order (insertion order means no influence)
	virtual OrderPreservationType OperatorOrder() const {
		return OrderPreservationType::INSERTION_ORDER;
	}

public:
	// Source interface
	virtual unique_ptr<LocalSourceState> GetLocalSourceState(ExecutionContext &context,
	                                                         GlobalSourceState &gstate) const;
	virtual unique_ptr<GlobalSourceState> GetGlobalSourceState(ClientContext &context) const;
	virtual SourceResultType GetData(ExecutionContext &context, DataChunk &chunk, OperatorSourceInput &input) const;

	virtual idx_t GetBatchIndex(ExecutionContext &context, DataChunk &chunk, GlobalSourceState &gstate,
	                            LocalSourceState &lstate) const;

	virtual bool IsSource() const {
		return false;
	}

	virtual bool ParallelSource() const {
		return false;
	}

	virtual bool SupportsBatchIndex() const {
		return false;
	}

	//! The type of order emitted by the operator (as a source)
	virtual OrderPreservationType SourceOrder() const {
		return OrderPreservationType::INSERTION_ORDER;
	}

	//! Returns the current progress percentage, or a negative value if progress bars are not supported
	virtual double GetProgress(ClientContext &context, GlobalSourceState &gstate) const;

public:
	// Sink interface

	//! The sink method is called constantly with new input, as long as new input is available. Note that this method
	//! CAN be called in parallel, proper locking is needed when accessing data inside the GlobalSinkState.
	virtual SinkResultType Sink(ExecutionContext &context, DataChunk &chunk, OperatorSinkInput &input) const;
	// The combine is called when a single thread has completed execution of its part of the pipeline, it is the final
	// time that a specific LocalSinkState is accessible. This method can be called in parallel while other Sink() or
	// Combine() calls are active on the same GlobalSinkState.
	virtual void Combine(ExecutionContext &context, GlobalSinkState &gstate, LocalSinkState &lstate) const;
	//! The finalize is called when ALL threads are finished execution. It is called only once per pipeline, and is
	//! entirely single threaded.
	//! If Finalize returns SinkResultType::FINISHED, the sink is marked as finished
	virtual SinkFinalizeType Finalize(Pipeline &pipeline, Event &event, ClientContext &context,
	                                  GlobalSinkState &gstate) const;
	//! For sinks with RequiresBatchIndex set to true, when a new batch starts being processed this method is called
	//! This allows flushing of the current batch (e.g. to disk)
	virtual void NextBatch(ExecutionContext &context, GlobalSinkState &state, LocalSinkState &lstate_p) const;

	virtual unique_ptr<LocalSinkState> GetLocalSinkState(ExecutionContext &context) const;
	virtual unique_ptr<GlobalSinkState> GetGlobalSinkState(ClientContext &context) const;

	//! The maximum amount of memory the operator should use per thread.
	static idx_t GetMaxThreadMemory(ClientContext &context);

	//! Whether operator caching is allowed in the current execution context
	static bool OperatorCachingAllowed(ExecutionContext &context);

	virtual bool IsSink() const {
		return false;
	}

	virtual bool ParallelSink() const {
		return false;
	}

	virtual bool RequiresBatchIndex() const {
		return false;
	}

	//! Whether or not the sink operator depends on the order of the input chunks
	//! If this is set to true, we cannot do things like caching intermediate vectors
	virtual bool SinkOrderDependent() const {
		return false;
	}

public:
	// Pipeline construction
	virtual vector<const_reference<PhysicalOperator>> GetSources() const;
	bool AllSourcesSupportBatchIndex() const;

	virtual void BuildPipelines(Pipeline &current, MetaPipeline &meta_pipeline);

public:
	template <class TARGET>
	TARGET &Cast() {
		if (TARGET::TYPE != PhysicalOperatorType::INVALID && type != TARGET::TYPE) {
			throw InternalException("Failed to cast physical operator to type - physical operator type mismatch");
		}
<<<<<<< HEAD
		return (TARGET &)*this;
=======
		return reinterpret_cast<TARGET &>(*this);
>>>>>>> da69aeaa
	}

	template <class TARGET>
	const TARGET &Cast() const {
		if (TARGET::TYPE != PhysicalOperatorType::INVALID && type != TARGET::TYPE) {
			throw InternalException("Failed to cast physical operator to type - physical operator type mismatch");
		}
<<<<<<< HEAD
		return (const TARGET &)*this;
=======
		return reinterpret_cast<const TARGET &>(*this);
>>>>>>> da69aeaa
	}
};

//! Contains state for the CachingPhysicalOperator
class CachingOperatorState : public OperatorState {
public:
	~CachingOperatorState() override {
	}

	void Finalize(const PhysicalOperator &op, ExecutionContext &context) override {
	}

	unique_ptr<DataChunk> cached_chunk;
	bool initialized = false;
	//! Whether or not the chunk can be cached
	bool can_cache_chunk = false;
};

//! Base class that caches output from child Operator class. Note that Operators inheriting from this class should also
//! inherit their state class from the CachingOperatorState.
class CachingPhysicalOperator : public PhysicalOperator {
public:
	static constexpr const idx_t CACHE_THRESHOLD = 64;
	CachingPhysicalOperator(PhysicalOperatorType type, vector<LogicalType> types, idx_t estimated_cardinality);

	bool caching_supported;

public:
	OperatorResultType Execute(ExecutionContext &context, DataChunk &input, DataChunk &chunk,
	                           GlobalOperatorState &gstate, OperatorState &state) const final;
	OperatorFinalizeResultType FinalExecute(ExecutionContext &context, DataChunk &chunk, GlobalOperatorState &gstate,
	                                        OperatorState &state) const final;

	bool RequiresFinalExecute() const final {
		return caching_supported;
	}

protected:
	//! Child classes need to implement the ExecuteInternal method instead of the Execute
	virtual OperatorResultType ExecuteInternal(ExecutionContext &context, DataChunk &input, DataChunk &chunk,
	                                           GlobalOperatorState &gstate, OperatorState &state) const = 0;

private:
	bool CanCacheType(const LogicalType &type);
};

} // namespace duckdb<|MERGE_RESOLUTION|>--- conflicted
+++ resolved
@@ -15,13 +15,9 @@
 #include "duckdb/common/types/data_chunk.hpp"
 #include "duckdb/execution/execution_context.hpp"
 #include "duckdb/optimizer/join_order/join_node.hpp"
-<<<<<<< HEAD
-#include "duckdb/execution/physical_operator_states.hpp"
-=======
 #include "duckdb/common/optional_idx.hpp"
 #include "duckdb/execution/physical_operator_states.hpp"
 #include "duckdb/common/enums/order_preservation_type.hpp"
->>>>>>> da69aeaa
 
 namespace duckdb {
 class Event;
@@ -194,11 +190,7 @@
 		if (TARGET::TYPE != PhysicalOperatorType::INVALID && type != TARGET::TYPE) {
 			throw InternalException("Failed to cast physical operator to type - physical operator type mismatch");
 		}
-<<<<<<< HEAD
-		return (TARGET &)*this;
-=======
 		return reinterpret_cast<TARGET &>(*this);
->>>>>>> da69aeaa
 	}
 
 	template <class TARGET>
@@ -206,11 +198,7 @@
 		if (TARGET::TYPE != PhysicalOperatorType::INVALID && type != TARGET::TYPE) {
 			throw InternalException("Failed to cast physical operator to type - physical operator type mismatch");
 		}
-<<<<<<< HEAD
-		return (const TARGET &)*this;
-=======
 		return reinterpret_cast<const TARGET &>(*this);
->>>>>>> da69aeaa
 	}
 };
 

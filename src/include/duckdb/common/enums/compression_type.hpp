--- conflicted
+++ resolved
@@ -24,12 +24,9 @@
 	COMPRESSION_FSST = 7,
 	COMPRESSION_CHIMP = 8,
 	COMPRESSION_PATAS = 9,
-<<<<<<< HEAD
-	COMPRESSION_ZSTD = 10,
-=======
 	COMPRESSION_ALP = 10,
 	COMPRESSION_ALPRD = 11,
->>>>>>> d745e29f
+	COMPRESSION_ZSTD = 12,
 	COMPRESSION_COUNT // This has to stay the last entry of the type!
 };
 

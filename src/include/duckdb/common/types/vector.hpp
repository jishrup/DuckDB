//===----------------------------------------------------------------------===//
//                         DuckDB
//
// duckdb/common/types/vector.hpp
//
//
//===----------------------------------------------------------------------===//

#pragma once

#include "duckdb/common/bitset.hpp"
#include "duckdb/common/common.hpp"
#include "duckdb/common/types/selection_vector.hpp"
#include "duckdb/common/types/value.hpp"
#include "duckdb/common/enums/vector_type.hpp"
#include "duckdb/common/types/vector_buffer.hpp"
#include "duckdb/common/vector_size.hpp"
#include "duckdb/common/types/validity_mask.hpp"

namespace duckdb {

struct VectorData {
	const SelectionVector *sel;
	data_ptr_t data;
	ValidityMask validity;
};

class VectorStructBuffer;
class VectorListBuffer;
class ChunkCollection;

struct SelCache;

//!  Vector of values of a specified PhysicalType.
class Vector {
	friend struct ConstantVector;
	friend struct DictionaryVector;
	friend struct FlatVector;
	friend struct ListVector;
	friend struct StringVector;
	friend struct StructVector;
	friend struct SequenceVector;

	friend class DataChunk;

public:
	Vector();
	//! Create a vector of size one holding the passed on value
	explicit Vector(const Value &value);
	//! Create an empty standard vector with a type, equivalent to calling Vector(type, true, false)
	explicit Vector(const LogicalType &type);
	//! Create a non-owning vector that references the specified data
	Vector(const LogicalType &type, data_ptr_t dataptr);
	//! Create an owning vector that holds at most STANDARD_VECTOR_SIZE entries.
	/*!
	    Create a new vector
	    If create_data is true, the vector will be an owning empty vector.
	    If zero_data is true, the allocated data will be zero-initialized.
	*/
	Vector(const LogicalType &type, bool create_data, bool zero_data);
	// implicit copying of Vectors is not allowed
	Vector(const Vector &) = delete;
	// but moving of vectors is allowed
	Vector(Vector &&other) noexcept;

public:
	//! Create a vector that references the specified value.
	void Reference(const Value &value);
	//! Causes this vector to reference the data held by the other vector.
	void Reference(Vector &other);

	//! Creates a reference to a slice of the other vector
	void Slice(Vector &other, idx_t offset);
	//! Creates a reference to a slice of the other vector
	void Slice(Vector &other, const SelectionVector &sel, idx_t count);
	//! Turns the vector into a dictionary vector with the specified dictionary
	void Slice(const SelectionVector &sel, idx_t count);
	//! Slice the vector, keeping the result around in a cache or potentially using the cache instead of slicing
	void Slice(const SelectionVector &sel, idx_t count, SelCache &cache);

	//! Creates the data of this vector with the specified type. Any data that
	//! is currently in the vector is destroyed.
	void Initialize(const LogicalType &new_type = LogicalType(LogicalTypeId::INVALID), bool zero_data = false);

	//! Converts this Vector to a printable string representation
	string ToString(idx_t count) const;
	void Print(idx_t count);

	string ToString() const;
	void Print();

	//! Flatten the vector, removing any compression and turning it into a FLAT_VECTOR
	DUCKDB_API void Normalify(idx_t count);
	DUCKDB_API void Normalify(const SelectionVector &sel, idx_t count);
	//! Obtains a selection vector and data pointer through which the data of this vector can be accessed
	DUCKDB_API void Orrify(idx_t count, VectorData &data);

	//! Turn the vector into a sequence vector
	void Sequence(int64_t start, int64_t increment);

	//! Verify that the Vector is in a consistent, not corrupt state. DEBUG
	//! FUNCTION ONLY!
	void Verify(idx_t count);
	void Verify(const SelectionVector &sel, idx_t count);
	void UTFVerify(idx_t count);
	void UTFVerify(const SelectionVector &sel, idx_t count);

	//! Returns the [index] element of the Vector as a Value.
	Value GetValue(idx_t index) const;
	//! Sets the [index] element of the Vector to the specified Value.
	void SetValue(idx_t index, const Value &val);

	void SetAuxiliary(buffer_ptr<VectorBuffer> new_buffer) {
		auxiliary = std::move(new_buffer);
	};

	//! This functions resizes the vector
	void Resize(idx_t cur_size, idx_t new_size);

	//! Serializes a Vector to a stand-alone binary blob
	void Serialize(idx_t count, Serializer &serializer);
	//! Deserializes a blob back into a Vector
	void Deserialize(idx_t count, Deserializer &source);

	// Getters
	inline VectorType GetVectorType() const {
		return buffer->GetVectorType();
	}
	inline const LogicalType &GetType() const {
		return buffer->GetType();
	}
	inline VectorBufferType GetBufferType() const {
		return buffer->GetBufferType();
	}
	inline data_ptr_t GetData() {
		return data;
	}

	buffer_ptr<VectorBuffer> GetAuxiliary() {
		return auxiliary;
	}

	buffer_ptr<VectorBuffer> GetBuffer() {
		return buffer;
	}

	// Setters
	inline void SetVectorType(VectorType vector_type) {
		buffer->SetVectorType(vector_type);
	}
	inline void SetType(const LogicalType &type) {
		buffer->SetType(type);
	}
	inline void SetBufferType(VectorBufferType buffer_type) {
		buffer->SetBufferType(buffer_type);
	}

protected:
	//! A pointer to the data.
	data_ptr_t data;
	//! The validity mask of the vector
	ValidityMask validity;
	//! The main buffer holding the data of the vector
	buffer_ptr<VectorBuffer> buffer;
	//! The buffer holding auxiliary data of the vector
	//! e.g. a string vector uses this to store strings
	buffer_ptr<VectorBuffer> auxiliary;
};

//! The DictionaryBuffer holds a selection vector
class VectorChildBuffer : public VectorBuffer {
public:
	VectorChildBuffer() : VectorBuffer(VectorBufferType::VECTOR_CHILD_BUFFER), data() {
	}

public:
	Vector data;
};

struct ConstantVector {
	static inline const_data_ptr_t GetData(const Vector &vector) {
		D_ASSERT(vector.GetVectorType() == VectorType::CONSTANT_VECTOR ||
		         vector.GetVectorType() == VectorType::FLAT_VECTOR);
		return vector.data;
	}
	static inline data_ptr_t GetData(Vector &vector) {
		D_ASSERT(vector.GetVectorType() == VectorType::CONSTANT_VECTOR ||
		         vector.GetVectorType() == VectorType::FLAT_VECTOR);
		return vector.data;
	}
	template <class T>
	static inline const T *GetData(const Vector &vector) {
		return (const T *)ConstantVector::GetData(vector);
	}
	template <class T>
	static inline T *GetData(Vector &vector) {
		return (T *)ConstantVector::GetData(vector);
	}
	static inline bool IsNull(const Vector &vector) {
		D_ASSERT(vector.GetVectorType() == VectorType::CONSTANT_VECTOR);
		return !vector.validity.RowIsValid(0);
	}
	static inline void SetNull(Vector &vector, bool is_null) {
		D_ASSERT(vector.GetVectorType() == VectorType::CONSTANT_VECTOR);
		vector.validity.Set(0, !is_null);
	}
	static inline ValidityMask &Validity(Vector &vector) {
		D_ASSERT(vector.GetVectorType() == VectorType::CONSTANT_VECTOR);
		return vector.validity;
	}

	static const sel_t ZERO_VECTOR[STANDARD_VECTOR_SIZE];
	static const SelectionVector ZERO_SELECTION_VECTOR;
};

struct DictionaryVector {
	static inline const SelectionVector &SelVector(const Vector &vector) {
		D_ASSERT(vector.GetVectorType() == VectorType::DICTIONARY_VECTOR);
		return ((const DictionaryBuffer &)*vector.buffer).GetSelVector();
	}
	static inline SelectionVector &SelVector(Vector &vector) {
		D_ASSERT(vector.GetVectorType() == VectorType::DICTIONARY_VECTOR);
		return ((DictionaryBuffer &)*vector.buffer).GetSelVector();
	}
	static inline const Vector &Child(const Vector &vector) {
		D_ASSERT(vector.GetVectorType() == VectorType::DICTIONARY_VECTOR);
		return ((const VectorChildBuffer &)*vector.auxiliary).data;
	}
	static inline Vector &Child(Vector &vector) {
		D_ASSERT(vector.GetVectorType() == VectorType::DICTIONARY_VECTOR);
		return ((VectorChildBuffer &)*vector.auxiliary).data;
	}
};

struct FlatVector {
	static inline data_ptr_t GetData(Vector &vector) {
		return ConstantVector::GetData(vector);
	}
	template <class T>
	static inline const T *GetData(const Vector &vector) {
		return ConstantVector::GetData<T>(vector);
	}
	template <class T>
	static inline T *GetData(Vector &vector) {
		return ConstantVector::GetData<T>(vector);
	}
	static inline void SetData(Vector &vector, data_ptr_t data) {
		D_ASSERT(vector.GetVectorType() == VectorType::FLAT_VECTOR);
		vector.data = data;
	}
	template <class T>
	static inline T GetValue(Vector &vector, idx_t idx) {
		D_ASSERT(vector.GetVectorType() == VectorType::FLAT_VECTOR);
		return FlatVector::GetData<T>(vector)[idx];
	}
	static inline const ValidityMask &Validity(const Vector &vector) {
		D_ASSERT(vector.GetVectorType() == VectorType::FLAT_VECTOR);
		return vector.validity;
	}
	static inline ValidityMask &Validity(Vector &vector) {
		D_ASSERT(vector.GetVectorType() == VectorType::FLAT_VECTOR);
		return vector.validity;
	}
	static inline void SetValidity(Vector &vector, ValidityMask &new_validity) {
		D_ASSERT(vector.GetVectorType() == VectorType::FLAT_VECTOR);
		vector.validity.Initialize(new_validity);
	}
	static inline void SetNull(Vector &vector, idx_t idx, bool is_null) {
		D_ASSERT(vector.GetVectorType() == VectorType::FLAT_VECTOR);
		vector.validity.Set(idx, !is_null);
	}
	static inline bool IsNull(const Vector &vector, idx_t idx) {
		D_ASSERT(vector.GetVectorType() == VectorType::FLAT_VECTOR);
		return !vector.validity.RowIsValid(idx);
	}

	static const sel_t INCREMENTAL_VECTOR[STANDARD_VECTOR_SIZE];
	static const SelectionVector INCREMENTAL_SELECTION_VECTOR;
};

struct ListVector {
	static const Vector &GetEntry(const Vector &vector);
	static Vector &GetEntry(Vector &vector);
	static idx_t GetListSize(const Vector &vector);
	static void SetListSize(Vector &vec, idx_t size);
	static bool HasEntry(const Vector &vector);
	static void SetEntry(Vector &vector, unique_ptr<Vector> entry);
	static void Append(Vector &target, const Vector &source, idx_t source_size, idx_t source_offset = 0);
	static void Append(Vector &target, const Vector &source, const SelectionVector &sel, idx_t source_size,
	                   idx_t source_offset = 0);
	static void PushBack(Vector &target, Value &insert);
	static void Initialize(Vector &vec);
<<<<<<< HEAD
	static vector<idx_t> Search(Vector &list, Value &key);
	static Value GetValuesFromOffsets(Vector &list, vector<idx_t> &offsets);
=======
	//! Share the entry of the other list vector
	static void ReferenceEntry(Vector &vector, Vector &other);
>>>>>>> bc61944f
};

struct StringVector {
	//! Add a string to the string heap of the vector (auxiliary data)
	static string_t AddString(Vector &vector, const char *data, idx_t len);
	//! Add a string to the string heap of the vector (auxiliary data)
	static string_t AddString(Vector &vector, const char *data);
	//! Add a string to the string heap of the vector (auxiliary data)
	static string_t AddString(Vector &vector, string_t data);
	//! Add a string to the string heap of the vector (auxiliary data)
	static string_t AddString(Vector &vector, const string &data);
	//! Add a string or a blob to the string heap of the vector (auxiliary data)
	//! This function is the same as ::AddString, except the added data does not need to be valid UTF8
	static string_t AddStringOrBlob(Vector &vector, string_t data);
	//! Allocates an empty string of the specified size, and returns a writable pointer that can be used to store the
	//! result of an operation
	static string_t EmptyString(Vector &vector, idx_t len);
	//! Adds a reference to a handle that stores strings of this vector
	static void AddHandle(Vector &vector, unique_ptr<BufferHandle> handle);
	//! Adds a reference to an unspecified vector buffer that stores strings of this vector
	static void AddBuffer(Vector &vector, buffer_ptr<VectorBuffer> buffer);
	//! Add a reference from this vector to the string heap of the provided vector
	static void AddHeapReference(Vector &vector, Vector &other);
};

struct StructVector {
	static bool HasEntries(const Vector &vector);
	static const child_list_t<unique_ptr<Vector>> &GetEntries(const Vector &vector);
	static void AddEntry(Vector &vector, const string &name, unique_ptr<Vector> entry);
};

struct SequenceVector {
	static void GetSequence(const Vector &vector, int64_t &start, int64_t &increment) {
		D_ASSERT(vector.GetVectorType() == VectorType::SEQUENCE_VECTOR);
		auto data = (int64_t *)vector.buffer->GetData();
		start = data[0];
		increment = data[1];
	}
};

} // namespace duckdb<|MERGE_RESOLUTION|>--- conflicted
+++ resolved
@@ -290,13 +290,10 @@
 	                   idx_t source_offset = 0);
 	static void PushBack(Vector &target, Value &insert);
 	static void Initialize(Vector &vec);
-<<<<<<< HEAD
 	static vector<idx_t> Search(Vector &list, Value &key);
 	static Value GetValuesFromOffsets(Vector &list, vector<idx_t> &offsets);
-=======
 	//! Share the entry of the other list vector
 	static void ReferenceEntry(Vector &vector, Vector &other);
->>>>>>> bc61944f
 };
 
 struct StringVector {

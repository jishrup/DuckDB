//===----------------------------------------------------------------------===//
//                         DuckDB
//
// duckdb/common/preserved_error.hpp
//
//
//===----------------------------------------------------------------------===//

#pragma once

#include "duckdb/common/exception.hpp"
#include "duckdb/common/string.hpp"

namespace duckdb {

class PreservedError {
public:
	//! Not initialized, default constructor
	DUCKDB_API PreservedError();
	//! From std::exception
	PreservedError(const std::exception &ex)
	    : initialized(true), type(ExceptionType::INVALID), raw_message(SanitizeErrorMessage(ex.what())),
	      exception_instance(nullptr) {
	}
	//! From a raw string
	DUCKDB_API explicit PreservedError(const string &raw_message);
	//! From an Exception
	DUCKDB_API PreservedError(const Exception &exception);

public:
	//! Throw the error
	[[noreturn]] DUCKDB_API void Throw(const string &prepended_message = "") const;
	//! Get the internal exception type of the error
	DUCKDB_API const ExceptionType &Type() const;
	//! Allows adding addition information to the message
	DUCKDB_API PreservedError &AddToMessage(const string &prepended_message);
	//! Used in clients like C-API, creates the final message and returns a reference to it
	DUCKDB_API const string &Message();
	//! Let's us do things like 'if (error)'
	DUCKDB_API operator bool() const;
	DUCKDB_API bool operator==(const PreservedError &other) const;
<<<<<<< HEAD
	DUCKDB_API const shared_ptr<Exception> &GetError() {
=======
	const shared_ptr<Exception> &GetError() {
>>>>>>> da69aeaa
		return exception_instance;
	}

private:
	//! Whether this PreservedError contains an exception or not
	bool initialized;
	//! The ExceptionType of the preserved exception
	ExceptionType type;
	//! The message the exception was constructed with (does not contain the Exception Type)
	string raw_message;
	//! The final message (stored in the preserved error for compatibility reasons with C-API)
	string final_message;
	std::shared_ptr<Exception> exception_instance;

private:
	DUCKDB_API static string SanitizeErrorMessage(string error);
};

} // namespace duckdb<|MERGE_RESOLUTION|>--- conflicted
+++ resolved
@@ -39,11 +39,7 @@
 	//! Let's us do things like 'if (error)'
 	DUCKDB_API operator bool() const;
 	DUCKDB_API bool operator==(const PreservedError &other) const;
-<<<<<<< HEAD
-	DUCKDB_API const shared_ptr<Exception> &GetError() {
-=======
 	const shared_ptr<Exception> &GetError() {
->>>>>>> da69aeaa
 		return exception_instance;
 	}
 

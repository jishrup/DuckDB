//===----------------------------------------------------------------------===//
//                         DuckDB
//
// duckdb/main/database.hpp
//
//
//===----------------------------------------------------------------------===//

#pragma once

#include "duckdb/main/config.hpp"
#include "duckdb/main/valid_checker.hpp"
#include "duckdb/common/winapi.hpp"
#include "duckdb/main/extension.hpp"

namespace duckdb {
class BufferManager;
class DatabaseManager;
class StorageManager;
class Catalog;
class TransactionManager;
class ConnectionManager;
class FileSystem;
class TaskScheduler;
class ObjectCache;
struct AttachInfo;

class DatabaseInstance : public std::enable_shared_from_this<DatabaseInstance> {
	friend class DuckDB;

public:
	DUCKDB_API DatabaseInstance();
	DUCKDB_API ~DatabaseInstance();

	DBConfig config;

public:
<<<<<<< HEAD
	BufferPool &GetBufferPool() const;
=======
	BufferPool &GetBufferPool();
	DUCKDB_API SecretManager &GetSecretManager();
>>>>>>> 11e18680
	DUCKDB_API BufferManager &GetBufferManager();
	DUCKDB_API DatabaseManager &GetDatabaseManager();
	DUCKDB_API FileSystem &GetFileSystem();
	DUCKDB_API TaskScheduler &GetScheduler();
	DUCKDB_API ObjectCache &GetObjectCache();
	DUCKDB_API ConnectionManager &GetConnectionManager();
	DUCKDB_API ValidChecker &GetValidChecker();
	DUCKDB_API void SetExtensionLoaded(const std::string &extension_name);

	idx_t NumberOfThreads();

	DUCKDB_API static DatabaseInstance &GetDatabase(ClientContext &context);

	DUCKDB_API const unordered_set<std::string> &LoadedExtensions();
	DUCKDB_API bool ExtensionIsLoaded(const std::string &name);

	DUCKDB_API bool TryGetCurrentSetting(const std::string &key, Value &result);

	unique_ptr<AttachedDatabase> CreateAttachedDatabase(const AttachInfo &info, const string &type,
	                                                    AccessMode access_mode);

private:
	void Initialize(const char *path, DBConfig *config);
	void CreateMainDatabase();

	void Configure(DBConfig &config);

private:
	unique_ptr<BufferManager> buffer_manager;
	unique_ptr<DatabaseManager> db_manager;
	unique_ptr<TaskScheduler> scheduler;
	unique_ptr<ObjectCache> object_cache;
	unique_ptr<ConnectionManager> connection_manager;
	unordered_set<std::string> loaded_extensions;
	ValidChecker db_validity;
};

//! The database object. This object holds the catalog and all the
//! database-specific meta information.
class DuckDB {
public:
	DUCKDB_API explicit DuckDB(const char *path = nullptr, DBConfig *config = nullptr);
	DUCKDB_API explicit DuckDB(const string &path, DBConfig *config = nullptr);
	DUCKDB_API explicit DuckDB(DatabaseInstance &instance);

	DUCKDB_API ~DuckDB();

	//! Reference to the actual database instance
	shared_ptr<DatabaseInstance> instance;

public:
	template <class T>
	void LoadExtension() {
		T extension;
		if (ExtensionIsLoaded(extension.Name())) {
			return;
		}
		extension.Load(*this);
		instance->SetExtensionLoaded(extension.Name());
	}

	DUCKDB_API FileSystem &GetFileSystem();

	DUCKDB_API idx_t NumberOfThreads();
	DUCKDB_API static const char *SourceID();
	DUCKDB_API static const char *LibraryVersion();
	DUCKDB_API static idx_t StandardVectorSize();
	DUCKDB_API static string Platform();
	DUCKDB_API bool ExtensionIsLoaded(const std::string &name);
};

} // namespace duckdb<|MERGE_RESOLUTION|>--- conflicted
+++ resolved
@@ -35,12 +35,8 @@
 	DBConfig config;
 
 public:
-<<<<<<< HEAD
 	BufferPool &GetBufferPool() const;
-=======
-	BufferPool &GetBufferPool();
 	DUCKDB_API SecretManager &GetSecretManager();
->>>>>>> 11e18680
 	DUCKDB_API BufferManager &GetBufferManager();
 	DUCKDB_API DatabaseManager &GetDatabaseManager();
 	DUCKDB_API FileSystem &GetFileSystem();

--- conflicted
+++ resolved
@@ -44,15 +44,10 @@
 	AccessMode access_mode;
 	//! The file format type. The default type is a duckdb database file, but other file formats are possible.
 	string db_type;
-<<<<<<< HEAD
-	//! We only set this, if we detect any unrecognized option.
-	string unrecognized_option;
+	//! Set of remaining (key, value) options
+	unordered_map<string, Value> options;
 	//! (optionally) a catalog can be provided with a default table
 	QualifiedName default_table;
-=======
-	//! Set of remaining (key, value) options
-	unordered_map<string, Value> options;
->>>>>>> 56a1d037
 };
 
 //! The AttachedDatabase represents an attached database instance.

//===----------------------------------------------------------------------===//
//                         DuckDB
//
// duckdb/storage/block.hpp
//
//
//===----------------------------------------------------------------------===//

#pragma once

#include "duckdb/common/common.hpp"
#include "duckdb/storage/storage_info.hpp"
#include "duckdb/common/file_buffer.hpp"

namespace duckdb {

class FormatSerializer;
class FormatDeserializer;

class Block : public FileBuffer {
public:
	Block(Allocator &allocator, block_id_t id);
	Block(Allocator &allocator, block_id_t id, uint32_t internal_size);
	Block(FileBuffer &source, block_id_t id);

	block_id_t id;
};

struct BlockPointer {
	BlockPointer(block_id_t block_id_p, uint32_t offset_p) : block_id(block_id_p), offset(offset_p) {
	}
	BlockPointer() : block_id(INVALID_BLOCK), offset(0) {
	}

	block_id_t block_id;
	uint32_t offset;

	bool IsValid() const {
		return block_id != INVALID_BLOCK;
	}
};

struct MetaBlockPointer {
	MetaBlockPointer(idx_t block_pointer, uint32_t offset_p) : block_pointer(block_pointer), offset(offset_p) {
	}
	MetaBlockPointer() : block_pointer(DConstants::INVALID_INDEX), offset(0) {
	}

	idx_t block_pointer;
	uint32_t offset;

	bool IsValid() const {
		return block_pointer != DConstants::INVALID_INDEX;
	}
<<<<<<< HEAD
	block_id_t GetBlockId() const;
	uint32_t GetBlockIndex() const;
=======
	block_id_t GetBlockId();
	uint32_t GetBlockIndex();

	void FormatSerialize(FormatSerializer &serializer) const;
	static MetaBlockPointer FormatDeserialize(FormatDeserializer &source);
>>>>>>> f89ccfe0
};

} // namespace duckdb<|MERGE_RESOLUTION|>--- conflicted
+++ resolved
@@ -52,16 +52,11 @@
 	bool IsValid() const {
 		return block_pointer != DConstants::INVALID_INDEX;
 	}
-<<<<<<< HEAD
 	block_id_t GetBlockId() const;
 	uint32_t GetBlockIndex() const;
-=======
-	block_id_t GetBlockId();
-	uint32_t GetBlockIndex();
 
 	void FormatSerialize(FormatSerializer &serializer) const;
 	static MetaBlockPointer FormatDeserialize(FormatDeserializer &source);
->>>>>>> f89ccfe0
 };
 
 } // namespace duckdb
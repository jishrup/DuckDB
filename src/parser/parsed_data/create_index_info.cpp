--- conflicted
+++ resolved
@@ -15,26 +15,16 @@
 }
 
 static void RemoveTableQualificationRecursive(unique_ptr<ParsedExpression> &expr, const string &table_name) {
-<<<<<<< HEAD
 	if (expr->GetExpressionType() == ExpressionType::COLUMN_REF) {
 		auto &col_ref = expr->Cast<ColumnRefExpression>();
 		if (col_ref.IsQualified() && col_ref.GetTableName() == table_name) {
 			col_ref.ReplaceOrRemoveTableName();
 		}
 	} else {
-=======
-	if (expr->GetExpressionType() != ExpressionType::COLUMN_REF) {
->>>>>>> 059ac75f
 		ParsedExpressionIterator::EnumerateChildren(*expr, [&table_name](unique_ptr<ParsedExpression> &child) {
 			RemoveTableQualificationRecursive(child, table_name);
 		});
 		return;
-	}
-
-	auto &col_ref = expr->Cast<ColumnRefExpression>();
-	auto &col_names = col_ref.column_names;
-	if (col_ref.IsQualified() && col_ref.GetTableName() == table_name) {
-		col_names.erase(col_names.begin());
 	}
 }
 

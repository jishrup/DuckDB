--- conflicted
+++ resolved
@@ -23,11 +23,7 @@
 
 unique_ptr<AlterInfo> ChangeOwnershipInfo::Copy() const {
 	return make_uniq_base<AlterInfo, ChangeOwnershipInfo>(entry_catalog_type, catalog, schema, name, owner_schema,
-<<<<<<< HEAD
-	                                                      owner_name, if_exists);
-=======
 	                                                      owner_name, if_not_found);
->>>>>>> da69aeaa
 }
 
 void ChangeOwnershipInfo::Serialize(FieldWriter &writer) const {

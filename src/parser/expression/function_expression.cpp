--- conflicted
+++ resolved
@@ -81,15 +81,7 @@
 	if (filter) {
 		filter_copy = filter->Copy();
 	}
-<<<<<<< HEAD
-	unique_ptr<OrderModifier> order_copy;
-	if (order_bys) {
-		order_copy.reset(static_cast<OrderModifier *>(order_bys->Copy().release()));
-	}
-
-=======
 	auto order_copy = order_bys ? unique_ptr_cast<ResultModifier, OrderModifier>(order_bys->Copy()) : nullptr;
->>>>>>> da69aeaa
 	auto copy =
 	    make_uniq<FunctionExpression>(catalog, schema, function_name, std::move(copy_children), std::move(filter_copy),
 	                                  std::move(order_copy), distinct, is_operator, export_state);

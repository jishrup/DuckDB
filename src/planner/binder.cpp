#include "duckdb/planner/binder.hpp"

#include "duckdb/execution/expression_executor.hpp"
#include "duckdb/parser/statement/list.hpp"
#include "duckdb/planner/bound_query_node.hpp"
#include "duckdb/planner/bound_sql_statement.hpp"
#include "duckdb/planner/bound_tableref.hpp"
#include "duckdb/planner/expression.hpp"
#include "duckdb/planner/expression_binder/constant_binder.hpp"

using namespace duckdb;
using namespace std;

Binder::Binder(ClientContext &context, Binder *parent_)
<<<<<<< HEAD
    : context(context), read_only(true), parent(!parent_ ? nullptr : (parent_->parent ? parent_->parent : parent_)),
      bound_tables(0) {
=======
    : context(context), parent(!parent_ ? nullptr : (parent_->parent ? parent_->parent : parent_)), bound_tables(0) {
>>>>>>> 9381a869
	if (parent_) {
		// We have to inherit CTE bindings from the parent bind_context, if there is a parent.
		bind_context.SetCTEBindings(parent_->bind_context.GetCTEBindings());
		bind_context.cte_references = parent_->bind_context.cte_references;
	}
	if (parent) {
		parameters = parent->parameters;
		CTE_bindings = parent->CTE_bindings;
	}
}

unique_ptr<BoundSQLStatement> Binder::Bind(SQLStatement &statement) {
	switch (statement.type) {
	case StatementType::SELECT:
		return Bind((SelectStatement &)statement);
	case StatementType::INSERT:
		return Bind((InsertStatement &)statement);
	case StatementType::COPY:
		return Bind((CopyStatement &)statement);
	case StatementType::DELETE:
		return Bind((DeleteStatement &)statement);
	case StatementType::UPDATE:
		return Bind((UpdateStatement &)statement);
	case StatementType::CREATE:
		return Bind((CreateStatement &)statement);
	case StatementType::DROP:
		return Bind((DropStatement &)statement);
	case StatementType::ALTER:
		return Bind((AlterTableStatement &)statement);
	case StatementType::TRANSACTION:
		return Bind((TransactionStatement &)statement);
	case StatementType::PRAGMA:
		return Bind((PragmaStatement &)statement);
	case StatementType::EXECUTE:
		return Bind((ExecuteStatement &)statement);
	case StatementType::EXPLAIN:
		return Bind((ExplainStatement &)statement);
	default:
		throw NotImplementedException("Unimplemented statement type \"%s\" for Bind",
		                              StatementTypeToString(statement.type).c_str());
	}
}

static int64_t BindConstant(Binder &binder, ClientContext &context, string clause, unique_ptr<ParsedExpression> &expr) {
	ConstantBinder constant_binder(binder, context, clause);
	auto bound_expr = constant_binder.Bind(expr);
	Value value = ExpressionExecutor::EvaluateScalar(*bound_expr);
	if (!TypeIsNumeric(value.type)) {
		throw BinderException("LIMIT clause can only contain numeric constants!");
	}
	int64_t limit_value = value.GetValue<int64_t>();
	if (limit_value < 0) {
		throw BinderException("LIMIT must not be negative");
	}
	return limit_value;
}

unique_ptr<BoundQueryNode> Binder::Bind(QueryNode &node) {
	unique_ptr<BoundQueryNode> result;
	switch (node.type) {
	case QueryNodeType::SELECT_NODE:
		result = Bind((SelectNode &)node);
		break;
	case QueryNodeType::RECURSIVE_CTE_NODE:
		result = Bind((RecursiveCTENode &)node);
		break;
	default:
		assert(node.type == QueryNodeType::SET_OPERATION_NODE);
		result = Bind((SetOperationNode &)node);
		break;
	}
	// DISTINCT ON select list
	result->select_distinct = node.select_distinct;
	// bind the limit nodes
	if (node.limit) {
		result->limit = BindConstant(*this, context, "LIMIT clause", node.limit);
		result->offset = 0;
	}
	if (node.offset) {
		result->offset = BindConstant(*this, context, "OFFSET clause", node.offset);
		if (!node.limit) {
			result->limit = std::numeric_limits<int64_t>::max();
		}
	}
	return result;
}

unique_ptr<BoundTableRef> Binder::Bind(TableRef &ref) {
	switch (ref.type) {
	case TableReferenceType::BASE_TABLE:
		return Bind((BaseTableRef &)ref);
	case TableReferenceType::CROSS_PRODUCT:
		return Bind((CrossProductRef &)ref);
	case TableReferenceType::JOIN:
		return Bind((JoinRef &)ref);
	case TableReferenceType::SUBQUERY:
		return Bind((SubqueryRef &)ref);
	case TableReferenceType::EMPTY:
		return Bind((EmptyTableRef &)ref);
	case TableReferenceType::TABLE_FUNCTION:
		return Bind((TableFunctionRef &)ref);
	case TableReferenceType::EXPRESSION_LIST:
		return Bind((ExpressionListRef &)ref);
	default:
		throw Exception("Unknown table ref type");
	}
}

void Binder::AddCTE(const string &name, QueryNode *cte) {
	assert(cte);
	assert(!name.empty());
	auto entry = CTE_bindings.find(name);
	if (entry != CTE_bindings.end()) {
		throw BinderException("Duplicate CTE \"%s\" in query!", name.c_str());
	}
	CTE_bindings[name] = cte;
}

unique_ptr<QueryNode> Binder::FindCTE(const string &name) {
	auto entry = CTE_bindings.find(name);
	if (entry == CTE_bindings.end()) {
		if (parent) {
			return parent->FindCTE(name);
		}
		return nullptr;
	}
	return entry->second->Copy();
}

idx_t Binder::GenerateTableIndex() {
	if (parent) {
		return parent->GenerateTableIndex();
	}
	return bound_tables++;
}

void Binder::PushExpressionBinder(ExpressionBinder *binder) {
	GetActiveBinders().push_back(binder);
}

void Binder::PopExpressionBinder() {
	assert(HasActiveBinder());
	GetActiveBinders().pop_back();
}

void Binder::SetActiveBinder(ExpressionBinder *binder) {
	assert(HasActiveBinder());
	GetActiveBinders().back() = binder;
}

ExpressionBinder *Binder::GetActiveBinder() {
	return GetActiveBinders().back();
}

bool Binder::HasActiveBinder() {
	return GetActiveBinders().size() > 0;
}

vector<ExpressionBinder *> &Binder::GetActiveBinders() {
	if (parent) {
		return parent->GetActiveBinders();
	}
	return active_binders;
}

void Binder::MoveCorrelatedExpressions(Binder &other) {
	MergeCorrelatedColumns(other.correlated_columns);
	other.correlated_columns.clear();
}

void Binder::MergeCorrelatedColumns(vector<CorrelatedColumnInfo> &other) {
	for (idx_t i = 0; i < other.size(); i++) {
		AddCorrelatedColumn(other[i]);
	}
}

void Binder::AddCorrelatedColumn(CorrelatedColumnInfo info) {
	// we only add correlated columns to the list if they are not already there
	if (std::find(correlated_columns.begin(), correlated_columns.end(), info) == correlated_columns.end()) {
		correlated_columns.push_back(info);
	}
}<|MERGE_RESOLUTION|>--- conflicted
+++ resolved
@@ -12,12 +12,8 @@
 using namespace std;
 
 Binder::Binder(ClientContext &context, Binder *parent_)
-<<<<<<< HEAD
     : context(context), read_only(true), parent(!parent_ ? nullptr : (parent_->parent ? parent_->parent : parent_)),
       bound_tables(0) {
-=======
-    : context(context), parent(!parent_ ? nullptr : (parent_->parent ? parent_->parent : parent_)), bound_tables(0) {
->>>>>>> 9381a869
 	if (parent_) {
 		// We have to inherit CTE bindings from the parent bind_context, if there is a parent.
 		bind_context.SetCTEBindings(parent_->bind_context.GetCTEBindings());

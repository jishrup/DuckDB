#include "duckdb/common/limits.hpp"
#include "duckdb/common/string_util.hpp"
#include "duckdb/execution/expression_executor.hpp"
#include "duckdb/main/config.hpp"
#include "duckdb/parser/expression/columnref_expression.hpp"
#include "duckdb/parser/expression/comparison_expression.hpp"
#include "duckdb/parser/expression/constant_expression.hpp"
#include "duckdb/parser/expression/subquery_expression.hpp"
#include "duckdb/parser/expression/star_expression.hpp"
#include "duckdb/parser/query_node/select_node.hpp"
#include "duckdb/parser/tableref/joinref.hpp"
#include "duckdb/planner/binder.hpp"
#include "duckdb/planner/expression_binder/column_alias_binder.hpp"
#include "duckdb/planner/expression_binder/constant_binder.hpp"
#include "duckdb/planner/expression_binder/group_binder.hpp"
#include "duckdb/planner/expression_binder/having_binder.hpp"
#include "duckdb/planner/expression_binder/qualify_binder.hpp"
#include "duckdb/planner/expression_binder/order_binder.hpp"
#include "duckdb/planner/expression_binder/select_binder.hpp"
#include "duckdb/planner/expression_binder/where_binder.hpp"
#include "duckdb/planner/query_node/bound_select_node.hpp"
#include "duckdb/parser/expression/conjunction_expression.hpp"

namespace duckdb {

unique_ptr<Expression> Binder::BindOrderExpression(OrderBinder &order_binder, unique_ptr<ParsedExpression> expr) {
	// we treat the Distinct list as a order by
	auto bound_expr = order_binder.Bind(std::move(expr));
	if (!bound_expr) {
		// DISTINCT ON non-integer constant
		// remove the expression from the DISTINCT ON list
		return nullptr;
	}
	D_ASSERT(bound_expr->type == ExpressionType::BOUND_COLUMN_REF);
	return bound_expr;
}

unique_ptr<Expression> Binder::BindDelimiter(ClientContext &context, OrderBinder &order_binder,
                                             unique_ptr<ParsedExpression> delimiter, const LogicalType &type,
                                             Value &delimiter_value) {
	auto new_binder = Binder::CreateBinder(context, this, true);
	if (delimiter->HasSubquery()) {
		if (!order_binder.HasExtraList()) {
			throw BinderException("Subquery in LIMIT/OFFSET not supported in set operation");
		}
		return order_binder.CreateExtraReference(std::move(delimiter));
	}
	ExpressionBinder expr_binder(*new_binder, context);
	expr_binder.target_type = type;
	auto expr = expr_binder.Bind(delimiter);
	if (expr->IsFoldable()) {
		//! this is a constant
		delimiter_value = ExpressionExecutor::EvaluateScalar(context, *expr).CastAs(context, type);
		return nullptr;
	}
	if (!new_binder->correlated_columns.empty()) {
		throw BinderException("Correlated columns not supported in LIMIT/OFFSET");
	}
	// move any correlated columns to this binder
	MoveCorrelatedExpressions(*new_binder);
	return expr;
}

duckdb::unique_ptr<BoundResultModifier> Binder::BindLimit(OrderBinder &order_binder, LimitModifier &limit_mod) {
	auto result = make_uniq<BoundLimitModifier>();
	if (limit_mod.limit) {
		Value val;
		result->limit = BindDelimiter(context, order_binder, std::move(limit_mod.limit), LogicalType::BIGINT, val);
		if (!result->limit) {
			result->limit_val = val.IsNull() ? NumericLimits<int64_t>::Maximum() : val.GetValue<int64_t>();
			if (result->limit_val < 0) {
				throw BinderException("LIMIT cannot be negative");
			}
		}
	}
	if (limit_mod.offset) {
		Value val;
		result->offset = BindDelimiter(context, order_binder, std::move(limit_mod.offset), LogicalType::BIGINT, val);
		if (!result->offset) {
			result->offset_val = val.IsNull() ? 0 : val.GetValue<int64_t>();
			if (result->offset_val < 0) {
				throw BinderException("OFFSET cannot be negative");
			}
		}
	}
	return std::move(result);
}

unique_ptr<BoundResultModifier> Binder::BindLimitPercent(OrderBinder &order_binder, LimitPercentModifier &limit_mod) {
	auto result = make_uniq<BoundLimitPercentModifier>();
	if (limit_mod.limit) {
		Value val;
		result->limit = BindDelimiter(context, order_binder, std::move(limit_mod.limit), LogicalType::DOUBLE, val);
		if (!result->limit) {
			result->limit_percent = val.IsNull() ? 100 : val.GetValue<double>();
			if (result->limit_percent < 0.0) {
				throw Exception("Limit percentage can't be negative value");
			}
		}
	}
	if (limit_mod.offset) {
		Value val;
		result->offset = BindDelimiter(context, order_binder, std::move(limit_mod.offset), LogicalType::BIGINT, val);
		if (!result->offset) {
			result->offset_val = val.IsNull() ? 0 : val.GetValue<int64_t>();
		}
	}
	return std::move(result);
}

void Binder::BindModifiers(OrderBinder &order_binder, QueryNode &statement, BoundQueryNode &result) {
	for (auto &mod : statement.modifiers) {
		unique_ptr<BoundResultModifier> bound_modifier;
		switch (mod->type) {
		case ResultModifierType::DISTINCT_MODIFIER: {
			auto &distinct = (DistinctModifier &)*mod;
			auto bound_distinct = make_uniq<BoundDistinctModifier>();
			bound_distinct->distinct_type =
			    distinct.distinct_on_targets.empty() ? DistinctType::DISTINCT : DistinctType::DISTINCT_ON;
			if (distinct.distinct_on_targets.empty()) {
				for (idx_t i = 0; i < result.names.size(); i++) {
					distinct.distinct_on_targets.push_back(make_uniq<ConstantExpression>(Value::INTEGER(1 + i)));
				}
			}
			for (auto &distinct_on_target : distinct.distinct_on_targets) {
				auto expr = BindOrderExpression(order_binder, std::move(distinct_on_target));
				if (!expr) {
					continue;
				}
				bound_distinct->target_distincts.push_back(std::move(expr));
			}
			bound_modifier = std::move(bound_distinct);
			break;
		}
		case ResultModifierType::ORDER_MODIFIER: {
			auto &order = (OrderModifier &)*mod;
			auto bound_order = make_uniq<BoundOrderModifier>();
			auto &config = DBConfig::GetConfig(context);
			D_ASSERT(!order.orders.empty());
			auto &order_binders = order_binder.GetBinders();
			if (order.orders.size() == 1 && order.orders[0].expression->type == ExpressionType::STAR) {
				auto &star = order.orders[0].expression->Cast<StarExpression>();
				if (star.exclude_list.empty() && star.replace_list.empty() && !star.expr) {
					// ORDER BY ALL
					// replace the order list with the all elements in the SELECT list
					auto order_type = order.orders[0].type;
					auto null_order = order.orders[0].null_order;

					vector<OrderByNode> new_orders;
					for (idx_t i = 0; i < order_binder.MaxCount(); i++) {
						new_orders.emplace_back(order_type, null_order,
						                        make_uniq<ConstantExpression>(Value::INTEGER(i + 1)));
					}
					order.orders = std::move(new_orders);
				}
			}
			for (auto &order_node : order.orders) {
				vector<unique_ptr<ParsedExpression>> order_list;
				order_binders[0]->ExpandStarExpression(std::move(order_node.expression), order_list);

				auto type =
				    order_node.type == OrderType::ORDER_DEFAULT ? config.options.default_order_type : order_node.type;
				auto null_order = order_node.null_order == OrderByNullType::ORDER_DEFAULT
				                      ? config.options.default_null_order
				                      : order_node.null_order;
				for (auto &order_expr : order_list) {
					auto bound_expr = BindOrderExpression(order_binder, std::move(order_expr));
					if (!bound_expr) {
						continue;
					}
					bound_order->orders.emplace_back(type, null_order, std::move(bound_expr));
				}
			}
			if (!bound_order->orders.empty()) {
				bound_modifier = std::move(bound_order);
			}
			break;
		}
		case ResultModifierType::LIMIT_MODIFIER:
			bound_modifier = BindLimit(order_binder, (LimitModifier &)*mod);
			break;
		case ResultModifierType::LIMIT_PERCENT_MODIFIER:
			bound_modifier = BindLimitPercent(order_binder, (LimitPercentModifier &)*mod);
			break;
		default:
			throw Exception("Unsupported result modifier");
		}
		if (bound_modifier) {
			result.modifiers.push_back(std::move(bound_modifier));
		}
	}
}

static void AssignReturnType(unique_ptr<Expression> &expr, const vector<LogicalType> &sql_types,
                             idx_t projection_index) {
	if (!expr) {
		return;
	}
	if (expr->type != ExpressionType::BOUND_COLUMN_REF) {
		return;
	}
	auto &bound_colref = expr->Cast<BoundColumnRefExpression>();
	bound_colref.return_type = sql_types[bound_colref.binding.column_index];
}

void Binder::BindModifierTypes(BoundQueryNode &result, const vector<LogicalType> &sql_types, idx_t projection_index) {
	for (auto &bound_mod : result.modifiers) {
		switch (bound_mod->type) {
		case ResultModifierType::DISTINCT_MODIFIER: {
			auto &distinct = (BoundDistinctModifier &)*bound_mod;
<<<<<<< HEAD
			if (distinct.target_distincts.empty()) {
				// DISTINCT without a target: push references to the standard select list
				for (idx_t i = 0; i < sql_types.size(); i++) {
					distinct.target_distincts.push_back(
					    make_uniq<BoundColumnRefExpression>(sql_types[i], ColumnBinding(projection_index, i)));
				}
			} else {
				// DISTINCT with target list: set types
				for (auto &expr : distinct.target_distincts) {
					D_ASSERT(expr->type == ExpressionType::BOUND_COLUMN_REF);
					auto &bound_colref = expr->Cast<BoundColumnRefExpression>();
					if (bound_colref.binding.column_index == DConstants::INVALID_INDEX) {
						throw BinderException("Ambiguous name in DISTINCT ON!");
					}
					D_ASSERT(bound_colref.binding.column_index < sql_types.size());
					bound_colref.return_type = sql_types[bound_colref.binding.column_index];
=======
			D_ASSERT(!distinct.target_distincts.empty());
			// set types of distinct targets
			for (auto &expr : distinct.target_distincts) {
				D_ASSERT(expr->type == ExpressionType::BOUND_COLUMN_REF);
				auto &bound_colref = (BoundColumnRefExpression &)*expr;
				if (bound_colref.binding.column_index == DConstants::INVALID_INDEX) {
					throw BinderException("Ambiguous name in DISTINCT ON!");
>>>>>>> 05ec2cc6
				}
				D_ASSERT(bound_colref.binding.column_index < sql_types.size());
				bound_colref.return_type = sql_types[bound_colref.binding.column_index];
			}
			for (auto &target_distinct : distinct.target_distincts) {
				auto &bound_colref = target_distinct->Cast<BoundColumnRefExpression>();
				const auto &sql_type = sql_types[bound_colref.binding.column_index];
				if (sql_type.id() == LogicalTypeId::VARCHAR) {
					target_distinct = ExpressionBinder::PushCollation(context, std::move(target_distinct),
					                                                  StringType::GetCollation(sql_type), true);
				}
			}
			break;
		}
		case ResultModifierType::LIMIT_MODIFIER: {
			auto &limit = (BoundLimitModifier &)*bound_mod;
			AssignReturnType(limit.limit, sql_types, projection_index);
			AssignReturnType(limit.offset, sql_types, projection_index);
			break;
		}
		case ResultModifierType::LIMIT_PERCENT_MODIFIER: {
			auto &limit = (BoundLimitPercentModifier &)*bound_mod;
			AssignReturnType(limit.limit, sql_types, projection_index);
			AssignReturnType(limit.offset, sql_types, projection_index);
			break;
		}
		case ResultModifierType::ORDER_MODIFIER: {
			auto &order = (BoundOrderModifier &)*bound_mod;
			for (auto &order_node : order.orders) {
				auto &expr = order_node.expression;
				D_ASSERT(expr->type == ExpressionType::BOUND_COLUMN_REF);
				auto &bound_colref = expr->Cast<BoundColumnRefExpression>();
				if (bound_colref.binding.column_index == DConstants::INVALID_INDEX) {
					throw BinderException("Ambiguous name in ORDER BY!");
				}
				D_ASSERT(bound_colref.binding.column_index < sql_types.size());
				const auto &sql_type = sql_types[bound_colref.binding.column_index];
				bound_colref.return_type = sql_types[bound_colref.binding.column_index];
				if (sql_type.id() == LogicalTypeId::VARCHAR) {
					order_node.expression = ExpressionBinder::PushCollation(context, std::move(order_node.expression),
					                                                        StringType::GetCollation(sql_type));
				}
			}
			break;
		}
		default:
			break;
		}
	}
}

unique_ptr<BoundQueryNode> Binder::BindNode(SelectNode &statement) {
	D_ASSERT(statement.from_table);
	// first bind the FROM table statement
	auto from = std::move(statement.from_table);
	auto from_table = Bind(*from);
	return BindSelectNode(statement, std::move(from_table));
}

void Binder::BindWhereStarExpression(unique_ptr<ParsedExpression> &expr) {
	// expand any expressions in the upper AND recursively
	if (expr->type == ExpressionType::CONJUNCTION_AND) {
		auto &conj = expr->Cast<ConjunctionExpression>();
		for (auto &child : conj.children) {
			BindWhereStarExpression(child);
		}
		return;
	}
	if (expr->type == ExpressionType::STAR) {
		auto &star = expr->Cast<StarExpression>();
		if (!star.columns) {
			throw ParserException("STAR expression is not allowed in the WHERE clause. Use COLUMNS(*) instead.");
		}
	}
	// expand the stars for this expression
	vector<unique_ptr<ParsedExpression>> new_conditions;
	ExpandStarExpression(std::move(expr), new_conditions);

	// set up an AND conjunction between the expanded conditions
	expr = std::move(new_conditions[0]);
	for (idx_t i = 1; i < new_conditions.size(); i++) {
		auto and_conj = make_uniq<ConjunctionExpression>(ExpressionType::CONJUNCTION_AND, std::move(expr),
		                                                 std::move(new_conditions[i]));
		expr = std::move(and_conj);
	}
}

unique_ptr<BoundQueryNode> Binder::BindSelectNode(SelectNode &statement, unique_ptr<BoundTableRef> from_table) {
	D_ASSERT(from_table);
	D_ASSERT(!statement.from_table);
	auto result = make_uniq<BoundSelectNode>();
	result->projection_index = GenerateTableIndex();
	result->group_index = GenerateTableIndex();
	result->aggregate_index = GenerateTableIndex();
	result->groupings_index = GenerateTableIndex();
	result->window_index = GenerateTableIndex();
	result->prune_index = GenerateTableIndex();

	result->from_table = std::move(from_table);
	// bind the sample clause
	if (statement.sample) {
		result->sample_options = std::move(statement.sample);
	}

	// visit the select list and expand any "*" statements
	vector<unique_ptr<ParsedExpression>> new_select_list;
	ExpandStarExpressions(statement.select_list, new_select_list);

	if (new_select_list.empty()) {
		throw BinderException("SELECT list is empty after resolving * expressions!");
	}
	statement.select_list = std::move(new_select_list);

	// create a mapping of (alias -> index) and a mapping of (Expression -> index) for the SELECT list
	case_insensitive_map_t<idx_t> alias_map;
	expression_map_t<idx_t> projection_map;
	for (idx_t i = 0; i < statement.select_list.size(); i++) {
		auto &expr = statement.select_list[i];
		result->names.push_back(expr->GetName());
		ExpressionBinder::QualifyColumnNames(*this, expr);
		if (!expr->alias.empty()) {
			alias_map[expr->alias] = i;
			result->names[i] = expr->alias;
		}
		projection_map[expr.get()] = i;
		result->original_expressions.push_back(expr->Copy());
	}
	result->column_count = statement.select_list.size();

	// first visit the WHERE clause
	// the WHERE clause happens before the GROUP BY, PROJECTION or HAVING clauses
	if (statement.where_clause) {
		// bind any star expressions in the WHERE clause
		BindWhereStarExpression(statement.where_clause);

		ColumnAliasBinder alias_binder(*result, alias_map);
		WhereBinder where_binder(*this, context, &alias_binder);
		unique_ptr<ParsedExpression> condition = std::move(statement.where_clause);
		result->where_clause = where_binder.Bind(condition);
	}

	// now bind all the result modifiers; including DISTINCT and ORDER BY targets
	OrderBinder order_binder({this}, result->projection_index, statement, alias_map, projection_map);
	BindModifiers(order_binder, statement, *result);

	vector<unique_ptr<ParsedExpression>> unbound_groups;
	BoundGroupInformation info;
	auto &group_expressions = statement.groups.group_expressions;
	if (!group_expressions.empty()) {
		// the statement has a GROUP BY clause, bind it
		unbound_groups.resize(group_expressions.size());
		GroupBinder group_binder(*this, context, statement, result->group_index, alias_map, info.alias_map);
		for (idx_t i = 0; i < group_expressions.size(); i++) {

			// we keep a copy of the unbound expression;
			// we keep the unbound copy around to check for group references in the SELECT and HAVING clause
			// the reason we want the unbound copy is because we want to figure out whether an expression
			// is a group reference BEFORE binding in the SELECT/HAVING binder
			group_binder.unbound_expression = group_expressions[i]->Copy();
			group_binder.bind_index = i;

			// bind the groups
			LogicalType group_type;
			auto bound_expr = group_binder.Bind(group_expressions[i], &group_type);
			D_ASSERT(bound_expr->return_type.id() != LogicalTypeId::INVALID);

			// push a potential collation, if necessary
			bound_expr = ExpressionBinder::PushCollation(context, std::move(bound_expr),
			                                             StringType::GetCollation(group_type), true);
			result->groups.group_expressions.push_back(std::move(bound_expr));

			// in the unbound expression we DO bind the table names of any ColumnRefs
			// we do this to make sure that "table.a" and "a" are treated the same
			// if we wouldn't do this then (SELECT test.a FROM test GROUP BY a) would not work because "test.a" <> "a"
			// hence we convert "a" -> "test.a" in the unbound expression
			unbound_groups[i] = std::move(group_binder.unbound_expression);
			ExpressionBinder::QualifyColumnNames(*this, unbound_groups[i]);
			info.map[unbound_groups[i].get()] = i;
		}
	}
	result->groups.grouping_sets = std::move(statement.groups.grouping_sets);

	// bind the HAVING clause, if any
	if (statement.having) {
		HavingBinder having_binder(*this, context, *result, info, alias_map, statement.aggregate_handling);
		ExpressionBinder::QualifyColumnNames(*this, statement.having);
		result->having = having_binder.Bind(statement.having);
	}

	// bind the QUALIFY clause, if any
	if (statement.qualify) {
		if (statement.aggregate_handling == AggregateHandling::FORCE_AGGREGATES) {
			throw BinderException("Combining QUALIFY with GROUP BY ALL is not supported yet");
		}
		QualifyBinder qualify_binder(*this, context, *result, info, alias_map);
		ExpressionBinder::QualifyColumnNames(*this, statement.qualify);
		result->qualify = qualify_binder.Bind(statement.qualify);
		if (qualify_binder.HasBoundColumns() && qualify_binder.BoundAggregates()) {
			throw BinderException("Cannot mix aggregates with non-aggregated columns!");
		}
	}

	// after that, we bind to the SELECT list
	SelectBinder select_binder(*this, context, *result, info, alias_map);
	vector<LogicalType> internal_sql_types;
	vector<idx_t> group_by_all_indexes;
	vector<string> new_names;
	for (idx_t i = 0; i < statement.select_list.size(); i++) {
		bool is_window = statement.select_list[i]->IsWindow();
		idx_t unnest_count = result->unnests.size();
		LogicalType result_type;
		auto expr = select_binder.Bind(statement.select_list[i], &result_type, true);
		bool is_original_column = i < result->column_count;
		bool can_group_by_all =
		    statement.aggregate_handling == AggregateHandling::FORCE_AGGREGATES && is_original_column;
		if (select_binder.HasExpandedExpressions()) {
			if (!is_original_column) {
				throw InternalException("Only original columns can have expanded expressions");
			}
			if (statement.aggregate_handling == AggregateHandling::FORCE_AGGREGATES) {
				throw BinderException("UNNEST of struct cannot be combined with GROUP BY ALL");
			}
			auto &struct_expressions = select_binder.ExpandedExpressions();
			D_ASSERT(!struct_expressions.empty());
			for (auto &struct_expr : struct_expressions) {
				new_names.push_back(struct_expr->GetName());
				result->types.push_back(struct_expr->return_type);
				result->select_list.push_back(std::move(struct_expr));
			}
			struct_expressions.clear();
			continue;
		}
		if (can_group_by_all && select_binder.HasBoundColumns()) {
			if (select_binder.BoundAggregates()) {
				throw BinderException("Cannot mix aggregates with non-aggregated columns!");
			}
			if (is_window) {
				throw BinderException("Cannot group on a window clause");
			}
			if (result->unnests.size() > unnest_count) {
				throw BinderException("Cannot group on an UNNEST or UNLIST clause");
			}
			// we are forcing aggregates, and the node has columns bound
			// this entry becomes a group
			group_by_all_indexes.push_back(i);
		}
		result->select_list.push_back(std::move(expr));
		if (is_original_column) {
			new_names.push_back(std::move(result->names[i]));
			result->types.push_back(result_type);
		}
		internal_sql_types.push_back(result_type);
		if (can_group_by_all) {
			select_binder.ResetBindings();
		}
	}
	// push the GROUP BY ALL expressions into the group set
	for (auto &group_by_all_index : group_by_all_indexes) {
		auto &expr = result->select_list[group_by_all_index];
		auto group_ref = make_uniq<BoundColumnRefExpression>(
		    expr->return_type, ColumnBinding(result->group_index, result->groups.group_expressions.size()));
		result->groups.group_expressions.push_back(std::move(expr));
		expr = std::move(group_ref);
	}
	result->column_count = new_names.size();
	result->names = std::move(new_names);
	result->need_prune = result->select_list.size() > result->column_count;

	// in the normal select binder, we bind columns as if there is no aggregation
	// i.e. in the query [SELECT i, SUM(i) FROM integers;] the "i" will be bound as a normal column
	// since we have an aggregation, we need to either (1) throw an error, or (2) wrap the column in a FIRST() aggregate
	// we choose the former one [CONTROVERSIAL: this is the PostgreSQL behavior]
	if (!result->groups.group_expressions.empty() || !result->aggregates.empty() || statement.having ||
	    !result->groups.grouping_sets.empty()) {
		if (statement.aggregate_handling == AggregateHandling::NO_AGGREGATES_ALLOWED) {
			throw BinderException("Aggregates cannot be present in a Project relation!");
		} else if (select_binder.HasBoundColumns()) {
			auto &bound_columns = select_binder.GetBoundColumns();
			string error;
			error = "column \"%s\" must appear in the GROUP BY clause or must be part of an aggregate function.";
			if (statement.aggregate_handling == AggregateHandling::FORCE_AGGREGATES) {
				error += "\nGROUP BY ALL will only group entries in the SELECT list. Add it to the SELECT list or "
				         "GROUP BY this entry explicitly.";
			} else {
				error += "\nEither add it to the GROUP BY list, or use \"ANY_VALUE(%s)\" if the exact value of \"%s\" "
				         "is not important.";
			}
			throw BinderException(FormatError(bound_columns[0].query_location, error, bound_columns[0].name,
			                                  bound_columns[0].name, bound_columns[0].name));
		}
	}

	// QUALIFY clause requires at least one window function to be specified in at least one of the SELECT column list or
	// the filter predicate of the QUALIFY clause
	if (statement.qualify && result->windows.empty()) {
		throw BinderException("at least one window function must appear in the SELECT column or QUALIFY clause");
	}

	// now that the SELECT list is bound, we set the types of DISTINCT/ORDER BY expressions
	BindModifierTypes(*result, internal_sql_types, result->projection_index);
	return std::move(result);
}

} // namespace duckdb<|MERGE_RESOLUTION|>--- conflicted
+++ resolved
@@ -191,8 +191,7 @@
 	}
 }
 
-static void AssignReturnType(unique_ptr<Expression> &expr, const vector<LogicalType> &sql_types,
-                             idx_t projection_index) {
+static void AssignReturnType(unique_ptr<Expression> &expr, const vector<LogicalType> &sql_types) {
 	if (!expr) {
 		return;
 	}
@@ -208,32 +207,13 @@
 		switch (bound_mod->type) {
 		case ResultModifierType::DISTINCT_MODIFIER: {
 			auto &distinct = (BoundDistinctModifier &)*bound_mod;
-<<<<<<< HEAD
-			if (distinct.target_distincts.empty()) {
-				// DISTINCT without a target: push references to the standard select list
-				for (idx_t i = 0; i < sql_types.size(); i++) {
-					distinct.target_distincts.push_back(
-					    make_uniq<BoundColumnRefExpression>(sql_types[i], ColumnBinding(projection_index, i)));
-				}
-			} else {
-				// DISTINCT with target list: set types
-				for (auto &expr : distinct.target_distincts) {
-					D_ASSERT(expr->type == ExpressionType::BOUND_COLUMN_REF);
-					auto &bound_colref = expr->Cast<BoundColumnRefExpression>();
-					if (bound_colref.binding.column_index == DConstants::INVALID_INDEX) {
-						throw BinderException("Ambiguous name in DISTINCT ON!");
-					}
-					D_ASSERT(bound_colref.binding.column_index < sql_types.size());
-					bound_colref.return_type = sql_types[bound_colref.binding.column_index];
-=======
 			D_ASSERT(!distinct.target_distincts.empty());
 			// set types of distinct targets
 			for (auto &expr : distinct.target_distincts) {
 				D_ASSERT(expr->type == ExpressionType::BOUND_COLUMN_REF);
-				auto &bound_colref = (BoundColumnRefExpression &)*expr;
+				auto &bound_colref = expr->Cast<BoundColumnRefExpression>();
 				if (bound_colref.binding.column_index == DConstants::INVALID_INDEX) {
 					throw BinderException("Ambiguous name in DISTINCT ON!");
->>>>>>> 05ec2cc6
 				}
 				D_ASSERT(bound_colref.binding.column_index < sql_types.size());
 				bound_colref.return_type = sql_types[bound_colref.binding.column_index];
@@ -250,14 +230,14 @@
 		}
 		case ResultModifierType::LIMIT_MODIFIER: {
 			auto &limit = (BoundLimitModifier &)*bound_mod;
-			AssignReturnType(limit.limit, sql_types, projection_index);
-			AssignReturnType(limit.offset, sql_types, projection_index);
+			AssignReturnType(limit.limit, sql_types);
+			AssignReturnType(limit.offset, sql_types);
 			break;
 		}
 		case ResultModifierType::LIMIT_PERCENT_MODIFIER: {
 			auto &limit = (BoundLimitPercentModifier &)*bound_mod;
-			AssignReturnType(limit.limit, sql_types, projection_index);
-			AssignReturnType(limit.offset, sql_types, projection_index);
+			AssignReturnType(limit.limit, sql_types);
+			AssignReturnType(limit.offset, sql_types);
 			break;
 		}
 		case ResultModifierType::ORDER_MODIFIER: {

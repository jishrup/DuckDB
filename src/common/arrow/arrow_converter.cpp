--- conflicted
+++ resolved
@@ -143,18 +143,8 @@
 		child.format = "tsu:";
 		break;
 	case LogicalTypeId::TIMESTAMP_TZ: {
-<<<<<<< HEAD
-		string format = "tsu:" + config_timezone;
+		string format = "tsu:" + options.time_zone;
 		root_holder.owned_type_names.push_back(AddName(format));
-=======
-		string format = "tsu:" + options.time_zone;
-		auto format_ptr = make_unsafe_uniq_array<char>(format.size() + 1);
-		for (size_t i = 0; i < format.size(); i++) {
-			format_ptr[i] = format[i];
-		}
-		format_ptr[format.size()] = '\0';
-		root_holder.owned_type_names.push_back(std::move(format_ptr));
->>>>>>> 5e5bd3d4
 		child.format = root_holder.owned_type_names.back().get();
 		break;
 	}

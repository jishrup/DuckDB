#include "duckdb/common/types/vector.hpp"

#include "duckdb/common/algorithm.hpp"
#include "duckdb/common/assert.hpp"
#include "duckdb/common/exception.hpp"
#include "duckdb/common/operator/comparison_operators.hpp"
#include "duckdb/common/pair.hpp"
#include "duckdb/common/printer.hpp"
#include "duckdb/common/serializer.hpp"
#include "duckdb/common/types/null_value.hpp"
#include "duckdb/common/types/sel_cache.hpp"
#include "duckdb/common/types/vector_cache.hpp"
#include "duckdb/common/vector_operations/vector_operations.hpp"
#include "duckdb/storage/buffer/buffer_handle.hpp"
#include "duckdb/function/scalar/nested_functions.hpp"
#include "duckdb/storage/string_uncompressed.hpp"
#include "duckdb/common/types/value.hpp"
#include "duckdb/common/fsst.hpp"
#include "fsst.h"
#include "duckdb/common/types/bit.hpp"
#include "duckdb/common/types/value_map.hpp"

#include "duckdb/common/serializer/format_serializer.hpp"
#include "duckdb/common/serializer/format_deserializer.hpp"

#include <cstring> // strlen() on Solaris

namespace duckdb {

Vector::Vector(LogicalType type_p, bool create_data, bool zero_data, idx_t capacity)
    : vector_type(VectorType::FLAT_VECTOR), type(std::move(type_p)), data(nullptr) {
	if (create_data) {
		Initialize(zero_data, capacity);
	}
}

Vector::Vector(LogicalType type_p, idx_t capacity) : Vector(std::move(type_p), true, false, capacity) {
}

Vector::Vector(LogicalType type_p, data_ptr_t dataptr)
    : vector_type(VectorType::FLAT_VECTOR), type(std::move(type_p)), data(dataptr) {
	if (dataptr && !type.IsValid()) {
		throw InternalException("Cannot create a vector of type INVALID!");
	}
}

Vector::Vector(const VectorCache &cache) : type(cache.GetType()) {
	ResetFromCache(cache);
}

Vector::Vector(Vector &other) : type(other.type) {
	Reference(other);
}

Vector::Vector(Vector &other, const SelectionVector &sel, idx_t count) : type(other.type) {
	Slice(other, sel, count);
}

Vector::Vector(Vector &other, idx_t offset, idx_t end) : type(other.type) {
	Slice(other, offset, end);
}

Vector::Vector(const Value &value) : type(value.type()) {
	Reference(value);
}

Vector::Vector(Vector &&other) noexcept
    : vector_type(other.vector_type), type(std::move(other.type)), data(other.data),
      validity(std::move(other.validity)), buffer(std::move(other.buffer)), auxiliary(std::move(other.auxiliary)) {
}

void Vector::Reference(const Value &value) {
	D_ASSERT(GetType().id() == value.type().id());
	this->vector_type = VectorType::CONSTANT_VECTOR;
	buffer = VectorBuffer::CreateConstantVector(value.type());
	auto internal_type = value.type().InternalType();
	if (internal_type == PhysicalType::STRUCT) {
		auto struct_buffer = make_uniq<VectorStructBuffer>();
		auto &child_types = StructType::GetChildTypes(value.type());
		auto &child_vectors = struct_buffer->GetChildren();
		for (idx_t i = 0; i < child_types.size(); i++) {
			auto vector =
			    make_uniq<Vector>(value.IsNull() ? Value(child_types[i].second) : StructValue::GetChildren(value)[i]);
			child_vectors.push_back(std::move(vector));
		}
		auxiliary = shared_ptr<VectorBuffer>(struct_buffer.release());
		if (value.IsNull()) {
			SetValue(0, value);
		}
	} else if (internal_type == PhysicalType::LIST) {
		auto list_buffer = make_uniq<VectorListBuffer>(value.type());
		auxiliary = shared_ptr<VectorBuffer>(list_buffer.release());
		data = buffer->GetData();
		SetValue(0, value);
	} else {
		auxiliary.reset();
		data = buffer->GetData();
		SetValue(0, value);
	}
}

void Vector::Reference(Vector &other) {
	if (other.GetType().id() != GetType().id()) {
		throw InternalException("Vector::Reference used on vector of different type");
	}
	D_ASSERT(other.GetType() == GetType());
	Reinterpret(other);
}

void Vector::ReferenceAndSetType(Vector &other) {
	type = other.GetType();
	Reference(other);
}

void Vector::Reinterpret(Vector &other) {
	vector_type = other.vector_type;
	AssignSharedPointer(buffer, other.buffer);
	AssignSharedPointer(auxiliary, other.auxiliary);
	data = other.data;
	validity = other.validity;
}

void Vector::ResetFromCache(const VectorCache &cache) {
	cache.ResetFromCache(*this);
}

void Vector::Slice(Vector &other, idx_t offset, idx_t end) {
	if (other.GetVectorType() == VectorType::CONSTANT_VECTOR) {
		Reference(other);
		return;
	}
	D_ASSERT(other.GetVectorType() == VectorType::FLAT_VECTOR);

	auto internal_type = GetType().InternalType();
	if (internal_type == PhysicalType::STRUCT) {
		Vector new_vector(GetType());
		auto &entries = StructVector::GetEntries(new_vector);
		auto &other_entries = StructVector::GetEntries(other);
		D_ASSERT(entries.size() == other_entries.size());
		for (idx_t i = 0; i < entries.size(); i++) {
			entries[i]->Slice(*other_entries[i], offset, end);
		}
		new_vector.validity.Slice(other.validity, offset, end - offset);
		Reference(new_vector);
	} else {
		Reference(other);
		if (offset > 0) {
			data = data + GetTypeIdSize(internal_type) * offset;
			validity.Slice(other.validity, offset, end - offset);
		}
	}
}

void Vector::Slice(Vector &other, const SelectionVector &sel, idx_t count) {
	Reference(other);
	Slice(sel, count);
}

void Vector::Slice(const SelectionVector &sel, idx_t count) {
	if (GetVectorType() == VectorType::CONSTANT_VECTOR) {
		// dictionary on a constant is just a constant
		return;
	}
	if (GetVectorType() == VectorType::DICTIONARY_VECTOR) {
		// already a dictionary, slice the current dictionary
		auto &current_sel = DictionaryVector::SelVector(*this);
		auto sliced_dictionary = current_sel.Slice(sel, count);
		buffer = make_buffer<DictionaryBuffer>(std::move(sliced_dictionary));
		if (GetType().InternalType() == PhysicalType::STRUCT) {
			auto &child_vector = DictionaryVector::Child(*this);

			Vector new_child(child_vector);
			new_child.auxiliary = make_buffer<VectorStructBuffer>(new_child, sel, count);
			auxiliary = make_buffer<VectorChildBuffer>(std::move(new_child));
		}
		return;
	}

	if (GetVectorType() == VectorType::FSST_VECTOR) {
		Flatten(sel, count);
		return;
	}

	Vector child_vector(*this);
	auto internal_type = GetType().InternalType();
	if (internal_type == PhysicalType::STRUCT) {
		child_vector.auxiliary = make_buffer<VectorStructBuffer>(*this, sel, count);
	}
	auto child_ref = make_buffer<VectorChildBuffer>(std::move(child_vector));
	auto dict_buffer = make_buffer<DictionaryBuffer>(sel);
	vector_type = VectorType::DICTIONARY_VECTOR;
	buffer = std::move(dict_buffer);
	auxiliary = std::move(child_ref);
}

void Vector::Slice(const SelectionVector &sel, idx_t count, SelCache &cache) {
	if (GetVectorType() == VectorType::DICTIONARY_VECTOR && GetType().InternalType() != PhysicalType::STRUCT) {
		// dictionary vector: need to merge dictionaries
		// check if we have a cached entry
		auto &current_sel = DictionaryVector::SelVector(*this);
		auto target_data = current_sel.data();
		auto entry = cache.cache.find(target_data);
		if (entry != cache.cache.end()) {
			// cached entry exists: use that
			this->buffer = make_buffer<DictionaryBuffer>(entry->second->Cast<DictionaryBuffer>().GetSelVector());
			vector_type = VectorType::DICTIONARY_VECTOR;
		} else {
			Slice(sel, count);
			cache.cache[target_data] = this->buffer;
		}
	} else {
		Slice(sel, count);
	}
}

void Vector::Initialize(bool zero_data, idx_t capacity) {
	auxiliary.reset();
	validity.Reset();
	auto &type = GetType();
	auto internal_type = type.InternalType();
	if (internal_type == PhysicalType::STRUCT) {
		auto struct_buffer = make_uniq<VectorStructBuffer>(type, capacity);
		auxiliary = shared_ptr<VectorBuffer>(struct_buffer.release());
	} else if (internal_type == PhysicalType::LIST) {
		auto list_buffer = make_uniq<VectorListBuffer>(type, capacity);
		auxiliary = shared_ptr<VectorBuffer>(list_buffer.release());
	}
	auto type_size = GetTypeIdSize(internal_type);
	if (type_size > 0) {
		buffer = VectorBuffer::CreateStandardVector(type, capacity);
		data = buffer->GetData();
		if (zero_data) {
			memset(data, 0, capacity * type_size);
		}
	}
	if (capacity > STANDARD_VECTOR_SIZE) {
		validity.Resize(STANDARD_VECTOR_SIZE, capacity);
	}
}

struct DataArrays {
	Vector &vec;
	data_ptr_t data;
	optional_ptr<VectorBuffer> buffer;
	idx_t type_size;
	bool is_nested;
	DataArrays(Vector &vec, data_ptr_t data, optional_ptr<VectorBuffer> buffer, idx_t type_size, bool is_nested)
	    : vec(vec), data(data), buffer(buffer), type_size(type_size), is_nested(is_nested) {
	}
};

void FindChildren(vector<DataArrays> &to_resize, VectorBuffer &auxiliary) {
	if (auxiliary.GetBufferType() == VectorBufferType::LIST_BUFFER) {
		auto &buffer = auxiliary.Cast<VectorListBuffer>();
		auto &child = buffer.GetChild();
		auto data = child.GetData();
		if (!data) {
			//! Nested type
			DataArrays arrays(child, data, child.GetBuffer().get(), GetTypeIdSize(child.GetType().InternalType()),
			                  true);
			to_resize.emplace_back(arrays);
			FindChildren(to_resize, *child.GetAuxiliary());
		} else {
			DataArrays arrays(child, data, child.GetBuffer().get(), GetTypeIdSize(child.GetType().InternalType()),
			                  false);
			to_resize.emplace_back(arrays);
		}
	} else if (auxiliary.GetBufferType() == VectorBufferType::STRUCT_BUFFER) {
		auto &buffer = auxiliary.Cast<VectorStructBuffer>();
		auto &children = buffer.GetChildren();
		for (auto &child : children) {
			auto data = child->GetData();
			if (!data) {
				//! Nested type
				DataArrays arrays(*child, data, child->GetBuffer().get(),
				                  GetTypeIdSize(child->GetType().InternalType()), true);
				to_resize.emplace_back(arrays);
				FindChildren(to_resize, *child->GetAuxiliary());
			} else {
				DataArrays arrays(*child, data, child->GetBuffer().get(),
				                  GetTypeIdSize(child->GetType().InternalType()), false);
				to_resize.emplace_back(arrays);
			}
		}
	}
}
void Vector::Resize(idx_t cur_size, idx_t new_size) {
	vector<DataArrays> to_resize;
	if (!buffer) {
		buffer = make_buffer<VectorBuffer>(0);
	}
	if (!data) {
		//! this is a nested structure
		DataArrays arrays(*this, data, buffer.get(), GetTypeIdSize(GetType().InternalType()), true);
		to_resize.emplace_back(arrays);
		FindChildren(to_resize, *auxiliary);
	} else {
		DataArrays arrays(*this, data, buffer.get(), GetTypeIdSize(GetType().InternalType()), false);
		to_resize.emplace_back(arrays);
	}
	for (auto &data_to_resize : to_resize) {
		if (!data_to_resize.is_nested) {
			auto new_data = make_unsafe_uniq_array<data_t>(new_size * data_to_resize.type_size);
			memcpy(new_data.get(), data_to_resize.data, cur_size * data_to_resize.type_size * sizeof(data_t));
			data_to_resize.buffer->SetData(std::move(new_data));
			data_to_resize.vec.data = data_to_resize.buffer->GetData();
		}
		data_to_resize.vec.validity.Resize(cur_size, new_size);
	}
}

void Vector::SetValue(idx_t index, const Value &val) {
	if (GetVectorType() == VectorType::DICTIONARY_VECTOR) {
		// dictionary: apply dictionary and forward to child
		auto &sel_vector = DictionaryVector::SelVector(*this);
		auto &child = DictionaryVector::Child(*this);
		return child.SetValue(sel_vector.get_index(index), val);
	}
	if (val.type() != GetType()) {
		SetValue(index, val.DefaultCastAs(GetType()));
		return;
	}
	D_ASSERT(val.type().InternalType() == GetType().InternalType());

	validity.EnsureWritable();
	validity.Set(index, !val.IsNull());
	if (val.IsNull() && GetType().InternalType() != PhysicalType::STRUCT) {
		// for structs we still need to set the child-entries to NULL
		// so we do not bail out yet
		return;
	}

	switch (GetType().InternalType()) {
	case PhysicalType::BOOL:
		reinterpret_cast<bool *>(data)[index] = val.GetValueUnsafe<bool>();
		break;
	case PhysicalType::INT8:
		reinterpret_cast<int8_t *>(data)[index] = val.GetValueUnsafe<int8_t>();
		break;
	case PhysicalType::INT16:
		reinterpret_cast<int16_t *>(data)[index] = val.GetValueUnsafe<int16_t>();
		break;
	case PhysicalType::INT32:
		reinterpret_cast<int32_t *>(data)[index] = val.GetValueUnsafe<int32_t>();
		break;
	case PhysicalType::INT64:
		reinterpret_cast<int64_t *>(data)[index] = val.GetValueUnsafe<int64_t>();
		break;
	case PhysicalType::INT128:
		reinterpret_cast<hugeint_t *>(data)[index] = val.GetValueUnsafe<hugeint_t>();
		break;
	case PhysicalType::UINT8:
		reinterpret_cast<uint8_t *>(data)[index] = val.GetValueUnsafe<uint8_t>();
		break;
	case PhysicalType::UINT16:
		reinterpret_cast<uint16_t *>(data)[index] = val.GetValueUnsafe<uint16_t>();
		break;
	case PhysicalType::UINT32:
		reinterpret_cast<uint32_t *>(data)[index] = val.GetValueUnsafe<uint32_t>();
		break;
	case PhysicalType::UINT64:
		reinterpret_cast<uint64_t *>(data)[index] = val.GetValueUnsafe<uint64_t>();
		break;
	case PhysicalType::FLOAT:
		reinterpret_cast<float *>(data)[index] = val.GetValueUnsafe<float>();
		break;
	case PhysicalType::DOUBLE:
		reinterpret_cast<double *>(data)[index] = val.GetValueUnsafe<double>();
		break;
	case PhysicalType::INTERVAL:
		reinterpret_cast<interval_t *>(data)[index] = val.GetValueUnsafe<interval_t>();
		break;
	case PhysicalType::VARCHAR:
		reinterpret_cast<string_t *>(data)[index] = StringVector::AddStringOrBlob(*this, StringValue::Get(val));
		break;
	case PhysicalType::STRUCT: {
		D_ASSERT(GetVectorType() == VectorType::CONSTANT_VECTOR || GetVectorType() == VectorType::FLAT_VECTOR);

		auto &children = StructVector::GetEntries(*this);
		if (val.IsNull()) {
			for (size_t i = 0; i < children.size(); i++) {
				auto &vec_child = children[i];
				vec_child->SetValue(index, Value());
			}
		} else {
			auto &val_children = StructValue::GetChildren(val);
			D_ASSERT(children.size() == val_children.size());
			for (size_t i = 0; i < children.size(); i++) {
				auto &vec_child = children[i];
				auto &struct_child = val_children[i];
				vec_child->SetValue(index, struct_child);
			}
		}
		break;
	}
	case PhysicalType::LIST: {
		auto offset = ListVector::GetListSize(*this);
		auto &val_children = ListValue::GetChildren(val);
		if (!val_children.empty()) {
			for (idx_t i = 0; i < val_children.size(); i++) {
				ListVector::PushBack(*this, val_children[i]);
			}
		}
		//! now set the pointer
		auto &entry = reinterpret_cast<list_entry_t *>(data)[index];
		entry.length = val_children.size();
		entry.offset = offset;
		break;
	}
	default:
		throw InternalException("Unimplemented type for Vector::SetValue");
	}
}

Value Vector::GetValueInternal(const Vector &v_p, idx_t index_p) {
	const Vector *vector = &v_p;
	idx_t index = index_p;
	bool finished = false;
	while (!finished) {
		switch (vector->GetVectorType()) {
		case VectorType::CONSTANT_VECTOR:
			index = 0;
			finished = true;
			break;
		case VectorType::FLAT_VECTOR:
			finished = true;
			break;
		case VectorType::FSST_VECTOR:
			finished = true;
			break;
		// dictionary: apply dictionary and forward to child
		case VectorType::DICTIONARY_VECTOR: {
			auto &sel_vector = DictionaryVector::SelVector(*vector);
			auto &child = DictionaryVector::Child(*vector);
			vector = &child;
			index = sel_vector.get_index(index);
			break;
		}
		case VectorType::SEQUENCE_VECTOR: {
			int64_t start, increment;
			SequenceVector::GetSequence(*vector, start, increment);
			return Value::Numeric(vector->GetType(), start + increment * index);
		}
		default:
			throw InternalException("Unimplemented vector type for Vector::GetValue");
		}
	}
	auto data = vector->data;
	auto &validity = vector->validity;
	auto &type = vector->GetType();

	if (!validity.RowIsValid(index)) {
		return Value(vector->GetType());
	}

	if (vector->GetVectorType() == VectorType::FSST_VECTOR) {
		if (vector->GetType().InternalType() != PhysicalType::VARCHAR) {
			throw InternalException("FSST Vector with non-string datatype found!");
		}
		auto str_compressed = reinterpret_cast<string_t *>(data)[index];
		Value result = FSSTPrimitives::DecompressValue(FSSTVector::GetDecoder(const_cast<Vector &>(*vector)),
		                                               str_compressed.GetData(), str_compressed.GetSize());
		return result;
	}

	switch (vector->GetType().id()) {
	case LogicalTypeId::BOOLEAN:
		return Value::BOOLEAN(reinterpret_cast<bool *>(data)[index]);
	case LogicalTypeId::TINYINT:
		return Value::TINYINT(reinterpret_cast<int8_t *>(data)[index]);
	case LogicalTypeId::SMALLINT:
		return Value::SMALLINT(reinterpret_cast<int16_t *>(data)[index]);
	case LogicalTypeId::INTEGER:
		return Value::INTEGER(reinterpret_cast<int32_t *>(data)[index]);
	case LogicalTypeId::DATE:
		return Value::DATE(reinterpret_cast<date_t *>(data)[index]);
	case LogicalTypeId::TIME:
		return Value::TIME(reinterpret_cast<dtime_t *>(data)[index]);
	case LogicalTypeId::TIME_TZ:
		return Value::TIMETZ(reinterpret_cast<dtime_t *>(data)[index]);
	case LogicalTypeId::BIGINT:
		return Value::BIGINT(reinterpret_cast<int64_t *>(data)[index]);
	case LogicalTypeId::UTINYINT:
		return Value::UTINYINT(reinterpret_cast<uint8_t *>(data)[index]);
	case LogicalTypeId::USMALLINT:
		return Value::USMALLINT(reinterpret_cast<uint16_t *>(data)[index]);
	case LogicalTypeId::UINTEGER:
		return Value::UINTEGER(reinterpret_cast<uint32_t *>(data)[index]);
	case LogicalTypeId::UBIGINT:
		return Value::UBIGINT(reinterpret_cast<uint64_t *>(data)[index]);
	case LogicalTypeId::TIMESTAMP:
		return Value::TIMESTAMP(reinterpret_cast<timestamp_t *>(data)[index]);
	case LogicalTypeId::TIMESTAMP_NS:
		return Value::TIMESTAMPNS(reinterpret_cast<timestamp_t *>(data)[index]);
	case LogicalTypeId::TIMESTAMP_MS:
		return Value::TIMESTAMPMS(reinterpret_cast<timestamp_t *>(data)[index]);
	case LogicalTypeId::TIMESTAMP_SEC:
		return Value::TIMESTAMPSEC(reinterpret_cast<timestamp_t *>(data)[index]);
	case LogicalTypeId::TIMESTAMP_TZ:
		return Value::TIMESTAMPTZ(reinterpret_cast<timestamp_t *>(data)[index]);
	case LogicalTypeId::HUGEINT:
		return Value::HUGEINT(reinterpret_cast<hugeint_t *>(data)[index]);
	case LogicalTypeId::UUID:
		return Value::UUID(reinterpret_cast<hugeint_t *>(data)[index]);
	case LogicalTypeId::DECIMAL: {
		auto width = DecimalType::GetWidth(type);
		auto scale = DecimalType::GetScale(type);
		switch (type.InternalType()) {
		case PhysicalType::INT16:
			return Value::DECIMAL(reinterpret_cast<int16_t *>(data)[index], width, scale);
		case PhysicalType::INT32:
			return Value::DECIMAL(reinterpret_cast<int32_t *>(data)[index], width, scale);
		case PhysicalType::INT64:
			return Value::DECIMAL(reinterpret_cast<int64_t *>(data)[index], width, scale);
		case PhysicalType::INT128:
			return Value::DECIMAL(reinterpret_cast<hugeint_t *>(data)[index], width, scale);
		default:
			throw InternalException("Physical type '%s' has a width bigger than 38, which is not supported",
			                        TypeIdToString(type.InternalType()));
		}
	}
	case LogicalTypeId::ENUM: {
		switch (type.InternalType()) {
		case PhysicalType::UINT8:
			return Value::ENUM(reinterpret_cast<uint8_t *>(data)[index], type);
		case PhysicalType::UINT16:
			return Value::ENUM(reinterpret_cast<uint16_t *>(data)[index], type);
		case PhysicalType::UINT32:
			return Value::ENUM(reinterpret_cast<uint32_t *>(data)[index], type);
		default:
			throw InternalException("ENUM can only have unsigned integers as physical types");
		}
	}
	case LogicalTypeId::POINTER:
		return Value::POINTER(reinterpret_cast<uintptr_t *>(data)[index]);
	case LogicalTypeId::FLOAT:
		return Value::FLOAT(reinterpret_cast<float *>(data)[index]);
	case LogicalTypeId::DOUBLE:
		return Value::DOUBLE(reinterpret_cast<double *>(data)[index]);
	case LogicalTypeId::INTERVAL:
		return Value::INTERVAL(reinterpret_cast<interval_t *>(data)[index]);
	case LogicalTypeId::VARCHAR: {
		auto str = reinterpret_cast<string_t *>(data)[index];
		return Value(str.GetString());
	}
	case LogicalTypeId::AGGREGATE_STATE:
	case LogicalTypeId::BLOB: {
		auto str = reinterpret_cast<string_t *>(data)[index];
		return Value::BLOB(const_data_ptr_cast(str.GetData()), str.GetSize());
	}
	case LogicalTypeId::BIT: {
		auto str = reinterpret_cast<string_t *>(data)[index];
		return Value::BIT(const_data_ptr_cast(str.GetData()), str.GetSize());
	}
	case LogicalTypeId::MAP: {
		auto offlen = reinterpret_cast<list_entry_t *>(data)[index];
		auto &child_vec = ListVector::GetEntry(*vector);
		duckdb::vector<Value> children;
		for (idx_t i = offlen.offset; i < offlen.offset + offlen.length; i++) {
			children.push_back(child_vec.GetValue(i));
		}
		return Value::MAP(ListType::GetChildType(type), std::move(children));
	}
	case LogicalTypeId::UNION: {
		auto tag = UnionVector::GetTag(*vector, index);
		auto value = UnionVector::GetMember(*vector, tag).GetValue(index);
		auto members = UnionType::CopyMemberTypes(type);
		return Value::UNION(members, tag, std::move(value));
	}
	case LogicalTypeId::STRUCT: {
		// we can derive the value schema from the vector schema
		auto &child_entries = StructVector::GetEntries(*vector);
		child_list_t<Value> children;
		for (idx_t child_idx = 0; child_idx < child_entries.size(); child_idx++) {
			auto &struct_child = child_entries[child_idx];
			children.push_back(make_pair(StructType::GetChildName(type, child_idx), struct_child->GetValue(index_p)));
		}
		return Value::STRUCT(std::move(children));
	}
	case LogicalTypeId::LIST: {
		auto offlen = reinterpret_cast<list_entry_t *>(data)[index];
		auto &child_vec = ListVector::GetEntry(*vector);
		duckdb::vector<Value> children;
		for (idx_t i = offlen.offset; i < offlen.offset + offlen.length; i++) {
			children.push_back(child_vec.GetValue(i));
		}
		return Value::LIST(ListType::GetChildType(type), std::move(children));
	}
	default:
		throw InternalException("Unimplemented type for value access");
	}
}

Value Vector::GetValue(const Vector &v_p, idx_t index_p) {
	auto value = GetValueInternal(v_p, index_p);
	// set the alias of the type to the correct value, if there is a type alias
	if (v_p.GetType().HasAlias()) {
		value.GetTypeMutable().CopyAuxInfo(v_p.GetType());
	}
	if (v_p.GetType().id() != LogicalTypeId::AGGREGATE_STATE && value.type().id() != LogicalTypeId::AGGREGATE_STATE) {

		D_ASSERT(v_p.GetType() == value.type());
	}
	return value;
}

Value Vector::GetValue(idx_t index) const {
	return GetValue(*this, index);
}

// LCOV_EXCL_START
string VectorTypeToString(VectorType type) {
	switch (type) {
	case VectorType::FLAT_VECTOR:
		return "FLAT";
	case VectorType::FSST_VECTOR:
		return "FSST";
	case VectorType::SEQUENCE_VECTOR:
		return "SEQUENCE";
	case VectorType::DICTIONARY_VECTOR:
		return "DICTIONARY";
	case VectorType::CONSTANT_VECTOR:
		return "CONSTANT";
	default:
		return "UNKNOWN";
	}
}

string Vector::ToString(idx_t count) const {
	string retval =
	    VectorTypeToString(GetVectorType()) + " " + GetType().ToString() + ": " + to_string(count) + " = [ ";
	switch (GetVectorType()) {
	case VectorType::FLAT_VECTOR:
	case VectorType::DICTIONARY_VECTOR:
		for (idx_t i = 0; i < count; i++) {
			retval += GetValue(i).ToString() + (i == count - 1 ? "" : ", ");
		}
		break;
	case VectorType::FSST_VECTOR: {
		for (idx_t i = 0; i < count; i++) {
			string_t compressed_string = reinterpret_cast<string_t *>(data)[i];
			Value val = FSSTPrimitives::DecompressValue(FSSTVector::GetDecoder(const_cast<Vector &>(*this)),
			                                            compressed_string.GetData(), compressed_string.GetSize());
			retval += GetValue(i).ToString() + (i == count - 1 ? "" : ", ");
		}
	} break;
	case VectorType::CONSTANT_VECTOR:
		retval += GetValue(0).ToString();
		break;
	case VectorType::SEQUENCE_VECTOR: {
		int64_t start, increment;
		SequenceVector::GetSequence(*this, start, increment);
		for (idx_t i = 0; i < count; i++) {
			retval += to_string(start + increment * i) + (i == count - 1 ? "" : ", ");
		}
		break;
	}
	default:
		retval += "UNKNOWN VECTOR TYPE";
		break;
	}
	retval += "]";
	return retval;
}

void Vector::Print(idx_t count) const {
	Printer::Print(ToString(count));
}

string Vector::ToString() const {
	string retval = VectorTypeToString(GetVectorType()) + " " + GetType().ToString() + ": (UNKNOWN COUNT) [ ";
	switch (GetVectorType()) {
	case VectorType::FLAT_VECTOR:
	case VectorType::DICTIONARY_VECTOR:
		break;
	case VectorType::CONSTANT_VECTOR:
		retval += GetValue(0).ToString();
		break;
	case VectorType::SEQUENCE_VECTOR: {
		break;
	}
	default:
		retval += "UNKNOWN VECTOR TYPE";
		break;
	}
	retval += "]";
	return retval;
}

void Vector::Print() const {
	Printer::Print(ToString());
}
// LCOV_EXCL_STOP

template <class T>
static void TemplatedFlattenConstantVector(data_ptr_t data, data_ptr_t old_data, idx_t count) {
	auto constant = Load<T>(old_data);
	auto output = (T *)data;
	for (idx_t i = 0; i < count; i++) {
		output[i] = constant;
	}
}

void Vector::Flatten(idx_t count) {
	switch (GetVectorType()) {
	case VectorType::FLAT_VECTOR:
		// already a flat vector
		break;
	case VectorType::FSST_VECTOR: {
		// Even though count may only be a part of the vector, we need to flatten the whole thing due to the way
		// ToUnifiedFormat uses flatten
		idx_t total_count = FSSTVector::GetCount(*this);
		// create vector to decompress into
		Vector other(GetType(), total_count);
		// now copy the data of this vector to the other vector, decompressing the strings in the process
		VectorOperations::Copy(*this, other, total_count, 0, 0);
		// create a reference to the data in the other vector
		this->Reference(other);
		break;
	}
	case VectorType::DICTIONARY_VECTOR: {
		// create a new flat vector of this type
		Vector other(GetType(), count);
		// now copy the data of this vector to the other vector, removing the selection vector in the process
		VectorOperations::Copy(*this, other, count, 0, 0);
		// create a reference to the data in the other vector
		this->Reference(other);
		break;
	}
	case VectorType::CONSTANT_VECTOR: {
		bool is_null = ConstantVector::IsNull(*this);
		// allocate a new buffer for the vector
		auto old_buffer = std::move(buffer);
		auto old_data = data;
		buffer = VectorBuffer::CreateStandardVector(type, MaxValue<idx_t>(STANDARD_VECTOR_SIZE, count));
		if (old_buffer) {
			D_ASSERT(buffer->GetAuxiliaryData() == nullptr);
			// The old buffer might be relying on the auxiliary data, keep it alive
			buffer->MoveAuxiliaryData(*old_buffer);
		}
		data = buffer->GetData();
		vector_type = VectorType::FLAT_VECTOR;
		if (is_null) {
			// constant NULL, set nullmask
			validity.EnsureWritable();
			validity.SetAllInvalid(count);
			return;
		}
		// non-null constant: have to repeat the constant
		switch (GetType().InternalType()) {
		case PhysicalType::BOOL:
			TemplatedFlattenConstantVector<bool>(data, old_data, count);
			break;
		case PhysicalType::INT8:
			TemplatedFlattenConstantVector<int8_t>(data, old_data, count);
			break;
		case PhysicalType::INT16:
			TemplatedFlattenConstantVector<int16_t>(data, old_data, count);
			break;
		case PhysicalType::INT32:
			TemplatedFlattenConstantVector<int32_t>(data, old_data, count);
			break;
		case PhysicalType::INT64:
			TemplatedFlattenConstantVector<int64_t>(data, old_data, count);
			break;
		case PhysicalType::UINT8:
			TemplatedFlattenConstantVector<uint8_t>(data, old_data, count);
			break;
		case PhysicalType::UINT16:
			TemplatedFlattenConstantVector<uint16_t>(data, old_data, count);
			break;
		case PhysicalType::UINT32:
			TemplatedFlattenConstantVector<uint32_t>(data, old_data, count);
			break;
		case PhysicalType::UINT64:
			TemplatedFlattenConstantVector<uint64_t>(data, old_data, count);
			break;
		case PhysicalType::INT128:
			TemplatedFlattenConstantVector<hugeint_t>(data, old_data, count);
			break;
		case PhysicalType::FLOAT:
			TemplatedFlattenConstantVector<float>(data, old_data, count);
			break;
		case PhysicalType::DOUBLE:
			TemplatedFlattenConstantVector<double>(data, old_data, count);
			break;
		case PhysicalType::INTERVAL:
			TemplatedFlattenConstantVector<interval_t>(data, old_data, count);
			break;
		case PhysicalType::VARCHAR:
			TemplatedFlattenConstantVector<string_t>(data, old_data, count);
			break;
		case PhysicalType::LIST: {
			TemplatedFlattenConstantVector<list_entry_t>(data, old_data, count);
			break;
		}
		case PhysicalType::STRUCT: {
			auto normalified_buffer = make_uniq<VectorStructBuffer>();

			auto &new_children = normalified_buffer->GetChildren();

			auto &child_entries = StructVector::GetEntries(*this);
			for (auto &child : child_entries) {
				D_ASSERT(child->GetVectorType() == VectorType::CONSTANT_VECTOR);
				auto vector = make_uniq<Vector>(*child);
				vector->Flatten(count);
				new_children.push_back(std::move(vector));
			}
			auxiliary = shared_ptr<VectorBuffer>(normalified_buffer.release());
		} break;
		default:
			throw InternalException("Unimplemented type for VectorOperations::Flatten");
		}
		break;
	}
	case VectorType::SEQUENCE_VECTOR: {
		int64_t start, increment, sequence_count;
		SequenceVector::GetSequence(*this, start, increment, sequence_count);

		buffer = VectorBuffer::CreateStandardVector(GetType());
		data = buffer->GetData();
		VectorOperations::GenerateSequence(*this, sequence_count, start, increment);
		break;
	}
	default:
		throw InternalException("Unimplemented type for normalify");
	}
}

void Vector::Flatten(const SelectionVector &sel, idx_t count) {
	switch (GetVectorType()) {
	case VectorType::FLAT_VECTOR:
		// already a flat vector
		break;
	case VectorType::FSST_VECTOR: {
		// create a new flat vector of this type
		Vector other(GetType());
		// copy the data of this vector to the other vector, removing compression and selection vector in the process
		VectorOperations::Copy(*this, other, sel, count, 0, 0);
		// create a reference to the data in the other vector
		this->Reference(other);
		break;
	}
	case VectorType::SEQUENCE_VECTOR: {
		int64_t start, increment;
		SequenceVector::GetSequence(*this, start, increment);

		buffer = VectorBuffer::CreateStandardVector(GetType());
		data = buffer->GetData();
		VectorOperations::GenerateSequence(*this, count, sel, start, increment);
		break;
	}
	default:
		throw InternalException("Unimplemented type for normalify with selection vector");
	}
}

void Vector::ToUnifiedFormat(idx_t count, UnifiedVectorFormat &data) {
	switch (GetVectorType()) {
	case VectorType::DICTIONARY_VECTOR: {
		auto &sel = DictionaryVector::SelVector(*this);
		auto &child = DictionaryVector::Child(*this);
		if (child.GetVectorType() == VectorType::FLAT_VECTOR) {
			data.sel = &sel;
			data.data = FlatVector::GetData(child);
			data.validity = FlatVector::Validity(child);
		} else {
			// dictionary with non-flat child: create a new reference to the child and normalify it
			Vector child_vector(child);
			child_vector.Flatten(sel, count);
			auto new_aux = make_buffer<VectorChildBuffer>(std::move(child_vector));

			data.sel = &sel;
			data.data = FlatVector::GetData(new_aux->data);
			data.validity = FlatVector::Validity(new_aux->data);
			this->auxiliary = std::move(new_aux);
		}
		break;
	}
	case VectorType::CONSTANT_VECTOR:
		data.sel = ConstantVector::ZeroSelectionVector(count, data.owned_sel);
		data.data = ConstantVector::GetData(*this);
		data.validity = ConstantVector::Validity(*this);
		break;
	default:
		Flatten(count);
		data.sel = FlatVector::IncrementalSelectionVector();
		data.data = FlatVector::GetData(*this);
		data.validity = FlatVector::Validity(*this);
		break;
	}
}

void Vector::Sequence(int64_t start, int64_t increment, idx_t count) {
	this->vector_type = VectorType::SEQUENCE_VECTOR;
	this->buffer = make_buffer<VectorBuffer>(sizeof(int64_t) * 3);
	auto data = reinterpret_cast<int64_t *>(buffer->GetData());
	data[0] = start;
	data[1] = increment;
	data[2] = int64_t(count);
	validity.Reset();
	auxiliary.reset();
}

void Vector::Serialize(idx_t count, Serializer &serializer) {
	auto &type = GetType();

	UnifiedVectorFormat vdata;
	ToUnifiedFormat(count, vdata);

	const auto write_validity = (count > 0) && !vdata.validity.AllValid();
	serializer.Write<bool>(write_validity);
	if (write_validity) {
		ValidityMask flat_mask(count);
		for (idx_t i = 0; i < count; ++i) {
			auto row_idx = vdata.sel->get_index(i);
			flat_mask.Set(i, vdata.validity.RowIsValid(row_idx));
		}
		serializer.WriteData(const_data_ptr_cast(flat_mask.GetData()), flat_mask.ValidityMaskSize(count));
	}
	if (TypeIsConstantSize(type.InternalType())) {
		// constant size type: simple copy
		idx_t write_size = GetTypeIdSize(type.InternalType()) * count;
		auto ptr = make_unsafe_uniq_array<data_t>(write_size);
		VectorOperations::WriteToStorage(*this, count, ptr.get());
		serializer.WriteData(ptr.get(), write_size);
	} else {
		switch (type.InternalType()) {
		case PhysicalType::VARCHAR: {
			auto strings = UnifiedVectorFormat::GetData<string_t>(vdata);
			for (idx_t i = 0; i < count; i++) {
				auto idx = vdata.sel->get_index(i);
				auto source = !vdata.validity.RowIsValid(idx) ? NullValue<string_t>() : strings[idx];
				serializer.WriteStringLen(const_data_ptr_cast(source.GetData()), source.GetSize());
			}
			break;
		}
		case PhysicalType::STRUCT: {
			Flatten(count);
			auto &entries = StructVector::GetEntries(*this);
			for (auto &entry : entries) {
				entry->Serialize(count, serializer);
			}
			break;
		}
		case PhysicalType::LIST: {
			auto &child = ListVector::GetEntry(*this);
			auto list_size = ListVector::GetListSize(*this);

			// serialize the list entries in a flat array
			auto data = make_unsafe_uniq_array<list_entry_t>(count);
<<<<<<< HEAD
			auto source_array = (list_entry_t *)vdata.data;
=======
			auto source_array = UnifiedVectorFormat::GetData<list_entry_t>(vdata);
>>>>>>> 0fc2071f
			for (idx_t i = 0; i < count; i++) {
				auto idx = vdata.sel->get_index(i);
				auto source = source_array[idx];
				data[i].offset = source.offset;
				data[i].length = source.length;
			}

			// write the list size
			serializer.Write<idx_t>(list_size);
			serializer.WriteData(const_data_ptr_cast(data.get()), count * sizeof(list_entry_t));

			child.Serialize(list_size, serializer);
			break;
		}
		default:
			throw InternalException("Unimplemented variable width type for Vector::Serialize!");
		}
	}
}

void Vector::FormatSerialize(FormatSerializer &serializer, idx_t count) {
	auto &logical_type = GetType();

	UnifiedVectorFormat vdata;
	ToUnifiedFormat(count, vdata);

	const auto all_valid = (count > 0) && !vdata.validity.AllValid();
	serializer.WriteProperty("all_valid", all_valid);
	if (all_valid) {
		ValidityMask flat_mask(count);
		for (idx_t i = 0; i < count; ++i) {
			auto row_idx = vdata.sel->get_index(i);
			flat_mask.Set(i, vdata.validity.RowIsValid(row_idx));
		}
		serializer.WriteProperty("validity", const_data_ptr_cast(flat_mask.GetData()),
		                         flat_mask.ValidityMaskSize(count));
	}
	if (TypeIsConstantSize(logical_type.InternalType())) {
		// constant size type: simple copy
		idx_t write_size = GetTypeIdSize(logical_type.InternalType()) * count;
		auto ptr = make_unsafe_uniq_array<data_t>(write_size);
		VectorOperations::WriteToStorage(*this, count, ptr.get());
		serializer.WriteProperty("data", ptr.get(), write_size);
	} else {
		switch (logical_type.InternalType()) {
		case PhysicalType::VARCHAR: {
			auto strings = UnifiedVectorFormat::GetData<string_t>(vdata);

			// Serialize data as a list
			serializer.SetTag("data");
			serializer.OnListBegin(count);
			for (idx_t i = 0; i < count; i++) {
				auto idx = vdata.sel->get_index(i);
				auto str = !vdata.validity.RowIsValid(idx) ? NullValue<string_t>() : strings[idx];
				serializer.WriteValue(str);
			}
			serializer.OnListEnd(count);
			break;
		}
		case PhysicalType::STRUCT: {
			Flatten(count);
			auto &entries = StructVector::GetEntries(*this);

			// Serialize entries as a list
			serializer.SetTag("children");
			serializer.OnListBegin(entries.size());
			for (auto &entry : entries) {
				serializer.OnObjectBegin();
				entry->FormatSerialize(serializer, count);
				serializer.OnObjectEnd();
			}
			serializer.OnListEnd(entries.size());
			break;
		}
		case PhysicalType::LIST: {
			auto &child = ListVector::GetEntry(*this);
			auto list_size = ListVector::GetListSize(*this);

			// serialize the list entries in a flat array
			auto entries = make_unsafe_uniq_array<list_entry_t>(count);
<<<<<<< HEAD
			auto source_array = (list_entry_t *)vdata.data;
=======
			auto source_array = UnifiedVectorFormat::GetData<list_entry_t>(vdata);
>>>>>>> 0fc2071f
			for (idx_t i = 0; i < count; i++) {
				auto idx = vdata.sel->get_index(i);
				auto source = source_array[idx];
				entries[i].offset = source.offset;
				entries[i].length = source.length;
			}
			serializer.WriteProperty("list_size", list_size);
			serializer.SetTag("entries");
			serializer.OnListBegin(count);
			for (idx_t i = 0; i < count; i++) {
				serializer.OnObjectBegin();
				serializer.WriteProperty("offset", entries[i].offset);
				serializer.WriteProperty("length", entries[i].length);
				serializer.OnObjectEnd();
			}
			serializer.OnListEnd(count);
			serializer.SetTag("child");
			serializer.OnObjectBegin();
			child.FormatSerialize(serializer, list_size);
			serializer.OnObjectEnd();
			break;
		}
		default:
			throw InternalException("Unimplemented variable width type for Vector::Serialize!");
		}
	}
}

void Vector::FormatDeserialize(FormatDeserializer &deserializer, idx_t count) {
	auto &logical_type = GetType();

	auto &validity = FlatVector::Validity(*this);
	validity.Reset();
	const auto has_validity = deserializer.ReadProperty<bool>("all_valid");
	if (has_validity) {
		validity.Initialize(count);
		deserializer.ReadProperty("validity", data_ptr_cast(validity.GetData()), validity.ValidityMaskSize(count));
	}

	if (TypeIsConstantSize(logical_type.InternalType())) {
		// constant size type: read fixed amount of data
		auto column_size = GetTypeIdSize(logical_type.InternalType()) * count;
		auto ptr = make_unsafe_uniq_array<data_t>(column_size);
		deserializer.ReadProperty("data", ptr.get(), column_size);

		VectorOperations::ReadFromStorage(ptr.get(), count, *this);
	} else {
		switch (logical_type.InternalType()) {
		case PhysicalType::VARCHAR: {
			auto strings = FlatVector::GetData<string_t>(*this);
			deserializer.SetTag("data");
			auto read_count = deserializer.OnListBegin();
			D_ASSERT(read_count == count);
			(void)read_count; // otherwise unused variable error in release mode
			for (idx_t i = 0; i < count; i++) {
				// read the strings
				auto str = deserializer.ReadString();
				// now add the string to the StringHeap of the vector
				// and write the pointer into the vector
				if (validity.RowIsValid(i)) {
					strings[i] = StringVector::AddStringOrBlob(*this, str);
				}
			}
			deserializer.OnListEnd();
			break;
		}
		case PhysicalType::STRUCT: {
			auto &entries = StructVector::GetEntries(*this);
			// Deserialize entries as a list
			deserializer.SetTag("children");
			auto read_size = deserializer.OnListBegin();
			D_ASSERT(read_size == entries.size());
			(void)read_size;
			for (auto &entry : entries) {
				deserializer.OnObjectBegin();
				entry->FormatDeserialize(deserializer, count);
				deserializer.OnObjectEnd();
			}
			deserializer.OnListEnd();
			break;
		}
		case PhysicalType::LIST: {
			// Read the list size
			auto list_size = deserializer.ReadProperty<uint64_t>("list_size");
			ListVector::Reserve(*this, list_size);
			ListVector::SetListSize(*this, list_size);

			// Read the entries
			auto list_entries = FlatVector::GetData<list_entry_t>(*this);
			deserializer.SetTag("entries");
			auto entries_count = deserializer.OnListBegin();
			D_ASSERT(entries_count == count);
			(void)entries_count;
			for (idx_t i = 0; i < count; i++) {
				deserializer.OnObjectBegin();
				deserializer.ReadProperty("offset", list_entries[i].offset);
				deserializer.ReadProperty("length", list_entries[i].length);
				deserializer.OnObjectEnd();
			}
			deserializer.OnListEnd();

			// Read the child vector
			deserializer.SetTag("child");
			auto &child = ListVector::GetEntry(*this);
			deserializer.OnObjectBegin();
			child.FormatDeserialize(deserializer, list_size);
			deserializer.OnObjectEnd();
			break;
		}
		default:
			throw InternalException("Unimplemented variable width type for Vector::Deserialize!");
		}
	}
}

void Vector::Deserialize(idx_t count, Deserializer &source) {
	auto &type = GetType();

	auto &validity = FlatVector::Validity(*this);
	validity.Reset();
	const auto has_validity = source.Read<bool>();
	if (has_validity) {
		validity.Initialize(count);
		source.ReadData(data_ptr_cast(validity.GetData()), validity.ValidityMaskSize(count));
	}

	if (TypeIsConstantSize(type.InternalType())) {
		// constant size type: read fixed amount of data from
		auto column_size = GetTypeIdSize(type.InternalType()) * count;
		auto ptr = make_unsafe_uniq_array<data_t>(column_size);
		source.ReadData(ptr.get(), column_size);

		VectorOperations::ReadFromStorage(ptr.get(), count, *this);
	} else {
		switch (type.InternalType()) {
		case PhysicalType::VARCHAR: {
			auto strings = FlatVector::GetData<string_t>(*this);
			for (idx_t i = 0; i < count; i++) {
				// read the strings
				auto str = source.Read<string>();
				// now add the string to the StringHeap of the vector
				// and write the pointer into the vector
				if (validity.RowIsValid(i)) {
					strings[i] = StringVector::AddStringOrBlob(*this, str);
				}
			}
			break;
		}
		case PhysicalType::STRUCT: {
			auto &entries = StructVector::GetEntries(*this);
			for (auto &entry : entries) {
				entry->Deserialize(count, source);
			}
			break;
		}
		case PhysicalType::LIST: {
			// read the list size
			auto list_size = source.Read<idx_t>();
			ListVector::Reserve(*this, list_size);
			ListVector::SetListSize(*this, list_size);

			// read the list entry
			auto list_entries = FlatVector::GetData(*this);
			source.ReadData(list_entries, count * sizeof(list_entry_t));

			// deserialize the child vector
			auto &child = ListVector::GetEntry(*this);
			child.Deserialize(list_size, source);

			break;
		}
		default:
			throw InternalException("Unimplemented variable width type for Vector::Deserialize!");
		}
	}
}

void Vector::SetVectorType(VectorType vector_type_p) {
	this->vector_type = vector_type_p;
	if (TypeIsConstantSize(GetType().InternalType()) &&
	    (GetVectorType() == VectorType::CONSTANT_VECTOR || GetVectorType() == VectorType::FLAT_VECTOR)) {
		auxiliary.reset();
	}
	if (vector_type == VectorType::CONSTANT_VECTOR && GetType().InternalType() == PhysicalType::STRUCT) {
		auto &entries = StructVector::GetEntries(*this);
		for (auto &entry : entries) {
			entry->SetVectorType(vector_type);
		}
	}
}

void Vector::UTFVerify(const SelectionVector &sel, idx_t count) {
#ifdef DEBUG
	if (count == 0) {
		return;
	}
	if (GetType().InternalType() == PhysicalType::VARCHAR) {
		// we just touch all the strings and let the sanitizer figure out if any
		// of them are deallocated/corrupt
		switch (GetVectorType()) {
		case VectorType::CONSTANT_VECTOR: {
			auto string = ConstantVector::GetData<string_t>(*this);
			if (!ConstantVector::IsNull(*this)) {
				string->Verify();
			}
			break;
		}
		case VectorType::FLAT_VECTOR: {
			auto strings = FlatVector::GetData<string_t>(*this);
			for (idx_t i = 0; i < count; i++) {
				auto oidx = sel.get_index(i);
				if (validity.RowIsValid(oidx)) {
					strings[oidx].Verify();
				}
			}
			break;
		}
		default:
			break;
		}
	}
#endif
}

void Vector::UTFVerify(idx_t count) {
	auto flat_sel = FlatVector::IncrementalSelectionVector();

	UTFVerify(*flat_sel, count);
}

void Vector::VerifyMap(Vector &vector_p, const SelectionVector &sel_p, idx_t count) {
#ifdef DEBUG
	D_ASSERT(vector_p.GetType().id() == LogicalTypeId::MAP);
	auto valid_check = MapVector::CheckMapValidity(vector_p, count, sel_p);
	D_ASSERT(valid_check == MapInvalidReason::VALID);
#endif // DEBUG
}

void Vector::VerifyUnion(Vector &vector_p, const SelectionVector &sel_p, idx_t count) {
#ifdef DEBUG
	D_ASSERT(vector_p.GetType().id() == LogicalTypeId::UNION);
	auto valid_check = UnionVector::CheckUnionValidity(vector_p, count, sel_p);
	D_ASSERT(valid_check == UnionInvalidReason::VALID);
#endif // DEBUG
}

void Vector::Verify(Vector &vector_p, const SelectionVector &sel_p, idx_t count) {
#ifdef DEBUG
	if (count == 0) {
		return;
	}
	Vector *vector = &vector_p;
	const SelectionVector *sel = &sel_p;
	SelectionVector owned_sel;
	auto &type = vector->GetType();
	auto vtype = vector->GetVectorType();
	if (vector->GetVectorType() == VectorType::DICTIONARY_VECTOR) {
		auto &child = DictionaryVector::Child(*vector);
		D_ASSERT(child.GetVectorType() != VectorType::DICTIONARY_VECTOR);
		auto &dict_sel = DictionaryVector::SelVector(*vector);
		// merge the selection vectors and verify the child
		auto new_buffer = dict_sel.Slice(*sel, count);
		owned_sel.Initialize(new_buffer);
		sel = &owned_sel;
		vector = &child;
		vtype = vector->GetVectorType();
	}
	if (TypeIsConstantSize(type.InternalType()) &&
	    (vtype == VectorType::CONSTANT_VECTOR || vtype == VectorType::FLAT_VECTOR)) {
		D_ASSERT(!vector->auxiliary);
	}
	if (type.id() == LogicalTypeId::VARCHAR) {
		// verify that the string is correct unicode
		switch (vtype) {
		case VectorType::FLAT_VECTOR: {
			auto &validity = FlatVector::Validity(*vector);
			auto strings = FlatVector::GetData<string_t>(*vector);
			for (idx_t i = 0; i < count; i++) {
				auto oidx = sel->get_index(i);
				if (validity.RowIsValid(oidx)) {
					strings[oidx].Verify();
				}
			}
			break;
		}
		default:
			break;
		}
	}

	if (type.id() == LogicalTypeId::BIT) {
		switch (vtype) {
		case VectorType::FLAT_VECTOR: {
			auto &validity = FlatVector::Validity(*vector);
			auto strings = FlatVector::GetData<string_t>(*vector);
			for (idx_t i = 0; i < count; i++) {
				auto oidx = sel->get_index(i);
				if (validity.RowIsValid(oidx)) {
					auto buf = strings[oidx].GetData();
					D_ASSERT(*buf >= 0 && *buf < 8);
					Bit::Verify(strings[oidx]);
				}
			}
			break;
		}
		default:
			break;
		}
	}

	if (type.InternalType() == PhysicalType::STRUCT) {
		auto &child_types = StructType::GetChildTypes(type);
		D_ASSERT(!child_types.empty());
		// create a selection vector of the non-null entries of the struct vector
		auto &children = StructVector::GetEntries(*vector);
		D_ASSERT(child_types.size() == children.size());
		for (idx_t child_idx = 0; child_idx < children.size(); child_idx++) {
			D_ASSERT(children[child_idx]->GetType() == child_types[child_idx].second);
			Vector::Verify(*children[child_idx], sel_p, count);
			if (vtype == VectorType::CONSTANT_VECTOR) {
				D_ASSERT(children[child_idx]->GetVectorType() == VectorType::CONSTANT_VECTOR);
				if (ConstantVector::IsNull(*vector)) {
					D_ASSERT(ConstantVector::IsNull(*children[child_idx]));
				}
			}
			if (vtype != VectorType::FLAT_VECTOR) {
				continue;
			}
			optional_ptr<ValidityMask> child_validity;
			SelectionVector owned_child_sel;
			const SelectionVector *child_sel = &owned_child_sel;
			if (children[child_idx]->GetVectorType() == VectorType::FLAT_VECTOR) {
				child_sel = FlatVector::IncrementalSelectionVector();
				child_validity = &FlatVector::Validity(*children[child_idx]);
			} else if (children[child_idx]->GetVectorType() == VectorType::DICTIONARY_VECTOR) {
				auto &child = DictionaryVector::Child(*children[child_idx]);
				if (child.GetVectorType() != VectorType::FLAT_VECTOR) {
					continue;
				}
				child_validity = &FlatVector::Validity(child);
				child_sel = &DictionaryVector::SelVector(*children[child_idx]);
			} else if (children[child_idx]->GetVectorType() == VectorType::CONSTANT_VECTOR) {
				child_sel = ConstantVector::ZeroSelectionVector(count, owned_child_sel);
				child_validity = &ConstantVector::Validity(*children[child_idx]);
			} else {
				continue;
			}
			// for any NULL entry in the struct, the child should be NULL as well
			auto &validity = FlatVector::Validity(*vector);
			for (idx_t i = 0; i < count; i++) {
				auto index = sel->get_index(i);
				if (!validity.RowIsValid(index)) {
					auto child_index = child_sel->get_index(sel_p.get_index(i));
					D_ASSERT(!child_validity->RowIsValid(child_index));
				}
			}
		}
		if (vector->GetType().id() == LogicalTypeId::MAP) {
			VerifyMap(*vector, *sel, count);
		}

		if (vector->GetType().id() == LogicalTypeId::UNION) {
			VerifyUnion(*vector, *sel, count);
		}
	}

	if (type.InternalType() == PhysicalType::LIST) {
		if (vtype == VectorType::CONSTANT_VECTOR) {
			if (!ConstantVector::IsNull(*vector)) {
				auto &child = ListVector::GetEntry(*vector);
				SelectionVector child_sel(ListVector::GetListSize(*vector));
				idx_t child_count = 0;
				auto le = ConstantVector::GetData<list_entry_t>(*vector);
				D_ASSERT(le->offset + le->length <= ListVector::GetListSize(*vector));
				for (idx_t k = 0; k < le->length; k++) {
					child_sel.set_index(child_count++, le->offset + k);
				}
				Vector::Verify(child, child_sel, child_count);
			}
		} else if (vtype == VectorType::FLAT_VECTOR) {
			auto &validity = FlatVector::Validity(*vector);
			auto &child = ListVector::GetEntry(*vector);
			auto child_size = ListVector::GetListSize(*vector);
			auto list_data = FlatVector::GetData<list_entry_t>(*vector);
			idx_t total_size = 0;
			for (idx_t i = 0; i < count; i++) {
				auto idx = sel->get_index(i);
				auto &le = list_data[idx];
				if (validity.RowIsValid(idx)) {
					D_ASSERT(le.offset + le.length <= child_size);
					total_size += le.length;
				}
			}
			SelectionVector child_sel(total_size);
			idx_t child_count = 0;
			for (idx_t i = 0; i < count; i++) {
				auto idx = sel->get_index(i);
				auto &le = list_data[idx];
				if (validity.RowIsValid(idx)) {
					D_ASSERT(le.offset + le.length <= child_size);
					for (idx_t k = 0; k < le.length; k++) {
						child_sel.set_index(child_count++, le.offset + k);
					}
				}
			}
			Vector::Verify(child, child_sel, child_count);
		}
	}
#endif
}

void Vector::Verify(idx_t count) {
	auto flat_sel = FlatVector::IncrementalSelectionVector();
	Verify(*this, *flat_sel, count);
}

//===--------------------------------------------------------------------===//
// FlatVector
//===--------------------------------------------------------------------===//
void FlatVector::SetNull(Vector &vector, idx_t idx, bool is_null) {
	D_ASSERT(vector.GetVectorType() == VectorType::FLAT_VECTOR);
	vector.validity.Set(idx, !is_null);
	if (is_null && vector.GetType().InternalType() == PhysicalType::STRUCT) {
		// set all child entries to null as well
		auto &entries = StructVector::GetEntries(vector);
		for (auto &entry : entries) {
			FlatVector::SetNull(*entry, idx, is_null);
		}
	}
}

//===--------------------------------------------------------------------===//
// ConstantVector
//===--------------------------------------------------------------------===//
void ConstantVector::SetNull(Vector &vector, bool is_null) {
	D_ASSERT(vector.GetVectorType() == VectorType::CONSTANT_VECTOR);
	vector.validity.Set(0, !is_null);
	if (is_null && vector.GetType().InternalType() == PhysicalType::STRUCT) {
		// set all child entries to null as well
		auto &entries = StructVector::GetEntries(vector);
		for (auto &entry : entries) {
			entry->SetVectorType(VectorType::CONSTANT_VECTOR);
			ConstantVector::SetNull(*entry, is_null);
		}
	}
}

const SelectionVector *ConstantVector::ZeroSelectionVector(idx_t count, SelectionVector &owned_sel) {
	if (count <= STANDARD_VECTOR_SIZE) {
		return ConstantVector::ZeroSelectionVector();
	}
	owned_sel.Initialize(count);
	for (idx_t i = 0; i < count; i++) {
		owned_sel.set_index(i, 0);
	}
	return &owned_sel;
}

void ConstantVector::Reference(Vector &vector, Vector &source, idx_t position, idx_t count) {
	auto &source_type = source.GetType();
	switch (source_type.InternalType()) {
	case PhysicalType::LIST: {
		// retrieve the list entry from the source vector
		UnifiedVectorFormat vdata;
		source.ToUnifiedFormat(count, vdata);

		auto list_index = vdata.sel->get_index(position);
		if (!vdata.validity.RowIsValid(list_index)) {
			// list is null: create null value
			Value null_value(source_type);
			vector.Reference(null_value);
			break;
		}

		auto list_data = UnifiedVectorFormat::GetData<list_entry_t>(vdata);
		auto list_entry = list_data[list_index];

		// add the list entry as the first element of "vector"
		// FIXME: we only need to allocate space for 1 tuple here
		auto target_data = FlatVector::GetData<list_entry_t>(vector);
		target_data[0] = list_entry;

		// create a reference to the child list of the source vector
		auto &child = ListVector::GetEntry(vector);
		child.Reference(ListVector::GetEntry(source));

		ListVector::SetListSize(vector, ListVector::GetListSize(source));
		vector.SetVectorType(VectorType::CONSTANT_VECTOR);
		break;
	}
	case PhysicalType::STRUCT: {
		UnifiedVectorFormat vdata;
		source.ToUnifiedFormat(count, vdata);

		auto struct_index = vdata.sel->get_index(position);
		if (!vdata.validity.RowIsValid(struct_index)) {
			// null struct: create null value
			Value null_value(source_type);
			vector.Reference(null_value);
			break;
		}

		// struct: pass constant reference into child entries
		auto &source_entries = StructVector::GetEntries(source);
		auto &target_entries = StructVector::GetEntries(vector);
		for (idx_t i = 0; i < source_entries.size(); i++) {
			ConstantVector::Reference(*target_entries[i], *source_entries[i], position, count);
		}
		vector.SetVectorType(VectorType::CONSTANT_VECTOR);
		vector.validity.Set(0, true);
		break;
	}
	default:
		// default behavior: get a value from the vector and reference it
		// this is not that expensive for scalar types
		auto value = source.GetValue(position);
		vector.Reference(value);
		D_ASSERT(vector.GetVectorType() == VectorType::CONSTANT_VECTOR);
		break;
	}
}

//===--------------------------------------------------------------------===//
// StringVector
//===--------------------------------------------------------------------===//
string_t StringVector::AddString(Vector &vector, const char *data, idx_t len) {
	return StringVector::AddString(vector, string_t(data, len));
}

string_t StringVector::AddStringOrBlob(Vector &vector, const char *data, idx_t len) {
	return StringVector::AddStringOrBlob(vector, string_t(data, len));
}

string_t StringVector::AddString(Vector &vector, const char *data) {
	return StringVector::AddString(vector, string_t(data, strlen(data)));
}

string_t StringVector::AddString(Vector &vector, const string &data) {
	return StringVector::AddString(vector, string_t(data.c_str(), data.size()));
}

string_t StringVector::AddString(Vector &vector, string_t data) {
	D_ASSERT(vector.GetType().id() == LogicalTypeId::VARCHAR || vector.GetType().id() == LogicalTypeId::BIT);
	if (data.IsInlined()) {
		// string will be inlined: no need to store in string heap
		return data;
	}
	if (!vector.auxiliary) {
		vector.auxiliary = make_buffer<VectorStringBuffer>();
	}
	D_ASSERT(vector.auxiliary->GetBufferType() == VectorBufferType::STRING_BUFFER);
	auto &string_buffer = vector.auxiliary->Cast<VectorStringBuffer>();
	return string_buffer.AddString(data);
}

string_t StringVector::AddStringOrBlob(Vector &vector, string_t data) {
	D_ASSERT(vector.GetType().InternalType() == PhysicalType::VARCHAR);
	if (data.IsInlined()) {
		// string will be inlined: no need to store in string heap
		return data;
	}
	if (!vector.auxiliary) {
		vector.auxiliary = make_buffer<VectorStringBuffer>();
	}
	D_ASSERT(vector.auxiliary->GetBufferType() == VectorBufferType::STRING_BUFFER);
	auto &string_buffer = vector.auxiliary->Cast<VectorStringBuffer>();
	return string_buffer.AddBlob(data);
}

string_t StringVector::EmptyString(Vector &vector, idx_t len) {
	D_ASSERT(vector.GetType().InternalType() == PhysicalType::VARCHAR);
	if (len <= string_t::INLINE_LENGTH) {
		return string_t(len);
	}
	if (!vector.auxiliary) {
		vector.auxiliary = make_buffer<VectorStringBuffer>();
	}
	D_ASSERT(vector.auxiliary->GetBufferType() == VectorBufferType::STRING_BUFFER);
	auto &string_buffer = vector.auxiliary->Cast<VectorStringBuffer>();
	return string_buffer.EmptyString(len);
}

void StringVector::AddHandle(Vector &vector, BufferHandle handle) {
	D_ASSERT(vector.GetType().InternalType() == PhysicalType::VARCHAR);
	if (!vector.auxiliary) {
		vector.auxiliary = make_buffer<VectorStringBuffer>();
	}
	auto &string_buffer = vector.auxiliary->Cast<VectorStringBuffer>();
	string_buffer.AddHeapReference(make_buffer<ManagedVectorBuffer>(std::move(handle)));
}

void StringVector::AddBuffer(Vector &vector, buffer_ptr<VectorBuffer> buffer) {
	D_ASSERT(vector.GetType().InternalType() == PhysicalType::VARCHAR);
	D_ASSERT(buffer.get() != vector.auxiliary.get());
	if (!vector.auxiliary) {
		vector.auxiliary = make_buffer<VectorStringBuffer>();
	}
	auto &string_buffer = vector.auxiliary->Cast<VectorStringBuffer>();
	string_buffer.AddHeapReference(std::move(buffer));
}

void StringVector::AddHeapReference(Vector &vector, Vector &other) {
	D_ASSERT(vector.GetType().InternalType() == PhysicalType::VARCHAR);
	D_ASSERT(other.GetType().InternalType() == PhysicalType::VARCHAR);

	if (other.GetVectorType() == VectorType::DICTIONARY_VECTOR) {
		StringVector::AddHeapReference(vector, DictionaryVector::Child(other));
		return;
	}
	if (!other.auxiliary) {
		return;
	}
	StringVector::AddBuffer(vector, other.auxiliary);
}

//===--------------------------------------------------------------------===//
// FSSTVector
//===--------------------------------------------------------------------===//
string_t FSSTVector::AddCompressedString(Vector &vector, const char *data, idx_t len) {
	return FSSTVector::AddCompressedString(vector, string_t(data, len));
}

string_t FSSTVector::AddCompressedString(Vector &vector, string_t data) {
	D_ASSERT(vector.GetType().InternalType() == PhysicalType::VARCHAR);
	if (data.IsInlined()) {
		// string will be inlined: no need to store in string heap
		return data;
	}
	if (!vector.auxiliary) {
		vector.auxiliary = make_buffer<VectorFSSTStringBuffer>();
	}
	D_ASSERT(vector.auxiliary->GetBufferType() == VectorBufferType::FSST_BUFFER);
	auto &fsst_string_buffer = vector.auxiliary->Cast<VectorFSSTStringBuffer>();
	return fsst_string_buffer.AddBlob(data);
}

void *FSSTVector::GetDecoder(const Vector &vector) {
	D_ASSERT(vector.GetType().InternalType() == PhysicalType::VARCHAR);
	if (!vector.auxiliary) {
		throw InternalException("GetDecoder called on FSST Vector without registered buffer");
	}
	D_ASSERT(vector.auxiliary->GetBufferType() == VectorBufferType::FSST_BUFFER);
	auto &fsst_string_buffer = vector.auxiliary->Cast<VectorFSSTStringBuffer>();
	return fsst_string_buffer.GetDecoder();
}

void FSSTVector::RegisterDecoder(Vector &vector, buffer_ptr<void> &duckdb_fsst_decoder) {
	D_ASSERT(vector.GetType().InternalType() == PhysicalType::VARCHAR);

	if (!vector.auxiliary) {
		vector.auxiliary = make_buffer<VectorFSSTStringBuffer>();
	}
	D_ASSERT(vector.auxiliary->GetBufferType() == VectorBufferType::FSST_BUFFER);

	auto &fsst_string_buffer = vector.auxiliary->Cast<VectorFSSTStringBuffer>();
	fsst_string_buffer.AddDecoder(duckdb_fsst_decoder);
}

void FSSTVector::SetCount(Vector &vector, idx_t count) {
	D_ASSERT(vector.GetType().InternalType() == PhysicalType::VARCHAR);

	if (!vector.auxiliary) {
		vector.auxiliary = make_buffer<VectorFSSTStringBuffer>();
	}
	D_ASSERT(vector.auxiliary->GetBufferType() == VectorBufferType::FSST_BUFFER);

	auto &fsst_string_buffer = vector.auxiliary->Cast<VectorFSSTStringBuffer>();
	fsst_string_buffer.SetCount(count);
}

idx_t FSSTVector::GetCount(Vector &vector) {
	D_ASSERT(vector.GetType().InternalType() == PhysicalType::VARCHAR);

	if (!vector.auxiliary) {
		vector.auxiliary = make_buffer<VectorFSSTStringBuffer>();
	}
	D_ASSERT(vector.auxiliary->GetBufferType() == VectorBufferType::FSST_BUFFER);

	auto &fsst_string_buffer = vector.auxiliary->Cast<VectorFSSTStringBuffer>();
	return fsst_string_buffer.GetCount();
}

void FSSTVector::DecompressVector(const Vector &src, Vector &dst, idx_t src_offset, idx_t dst_offset, idx_t copy_count,
                                  const SelectionVector *sel) {
	D_ASSERT(src.GetVectorType() == VectorType::FSST_VECTOR);
	D_ASSERT(dst.GetVectorType() == VectorType::FLAT_VECTOR);
	auto dst_mask = FlatVector::Validity(dst);
	auto ldata = FSSTVector::GetCompressedData<string_t>(src);
	auto tdata = FlatVector::GetData<string_t>(dst);
	for (idx_t i = 0; i < copy_count; i++) {
		auto source_idx = sel->get_index(src_offset + i);
		auto target_idx = dst_offset + i;
		string_t compressed_string = ldata[source_idx];
		if (dst_mask.RowIsValid(target_idx) && compressed_string.GetSize() > 0) {
			tdata[target_idx] = FSSTPrimitives::DecompressValue(
			    FSSTVector::GetDecoder(src), dst, compressed_string.GetData(), compressed_string.GetSize());
		} else {
			tdata[target_idx] = string_t(nullptr, 0);
		}
	}
}

//===--------------------------------------------------------------------===//
// MapVector
//===--------------------------------------------------------------------===//
Vector &MapVector::GetKeys(Vector &vector) {
	auto &entries = StructVector::GetEntries(ListVector::GetEntry(vector));
	D_ASSERT(entries.size() == 2);
	return *entries[0];
}
Vector &MapVector::GetValues(Vector &vector) {
	auto &entries = StructVector::GetEntries(ListVector::GetEntry(vector));
	D_ASSERT(entries.size() == 2);
	return *entries[1];
}

const Vector &MapVector::GetKeys(const Vector &vector) {
	return GetKeys((Vector &)vector);
}
const Vector &MapVector::GetValues(const Vector &vector) {
	return GetValues((Vector &)vector);
}

MapInvalidReason MapVector::CheckMapValidity(Vector &map, idx_t count, const SelectionVector &sel) {
	D_ASSERT(map.GetType().id() == LogicalTypeId::MAP);
	UnifiedVectorFormat map_vdata;

	map.ToUnifiedFormat(count, map_vdata);
	auto &map_validity = map_vdata.validity;

	auto list_data = ListVector::GetData(map);
	auto &keys = MapVector::GetKeys(map);
	UnifiedVectorFormat key_vdata;
	keys.ToUnifiedFormat(count, key_vdata);
	auto &key_validity = key_vdata.validity;

	for (idx_t row = 0; row < count; row++) {
		auto mapped_row = sel.get_index(row);
		auto map_idx = map_vdata.sel->get_index(mapped_row);
		// map is allowed to be NULL
		if (!map_validity.RowIsValid(map_idx)) {
			continue;
		}
		value_set_t unique_keys;
		for (idx_t i = 0; i < list_data[map_idx].length; i++) {
			auto index = list_data[map_idx].offset + i;
			index = key_vdata.sel->get_index(index);
			if (!key_validity.RowIsValid(index)) {
				return MapInvalidReason::NULL_KEY;
			}
			auto value = keys.GetValue(index);
			auto result = unique_keys.insert(value);
			if (!result.second) {
				return MapInvalidReason::DUPLICATE_KEY;
			}
		}
	}
	return MapInvalidReason::VALID;
}

void MapVector::MapConversionVerify(Vector &vector, idx_t count) {
	auto valid_check = MapVector::CheckMapValidity(vector, count);
	switch (valid_check) {
	case MapInvalidReason::VALID:
		break;
	case MapInvalidReason::DUPLICATE_KEY: {
		throw InvalidInputException("Map keys have to be unique");
	}
	case MapInvalidReason::NULL_KEY: {
		throw InvalidInputException("Map keys can not be NULL");
	}
	case MapInvalidReason::NULL_KEY_LIST: {
		throw InvalidInputException("The list of map keys is not allowed to be NULL");
	}
	default: {
		throw InternalException("MapInvalidReason not implemented");
	}
	}
}

//===--------------------------------------------------------------------===//
// StructVector
//===--------------------------------------------------------------------===//
vector<unique_ptr<Vector>> &StructVector::GetEntries(Vector &vector) {
	D_ASSERT(vector.GetType().id() == LogicalTypeId::STRUCT || vector.GetType().id() == LogicalTypeId::UNION);

	if (vector.GetVectorType() == VectorType::DICTIONARY_VECTOR) {
		auto &child = DictionaryVector::Child(vector);
		return StructVector::GetEntries(child);
	}
	D_ASSERT(vector.GetVectorType() == VectorType::FLAT_VECTOR ||
	         vector.GetVectorType() == VectorType::CONSTANT_VECTOR);
	D_ASSERT(vector.auxiliary);
	D_ASSERT(vector.auxiliary->GetBufferType() == VectorBufferType::STRUCT_BUFFER);
	return vector.auxiliary->Cast<VectorStructBuffer>().GetChildren();
}

const vector<unique_ptr<Vector>> &StructVector::GetEntries(const Vector &vector) {
	return GetEntries((Vector &)vector);
}

//===--------------------------------------------------------------------===//
// ListVector
//===--------------------------------------------------------------------===//
const Vector &ListVector::GetEntry(const Vector &vector) {
	D_ASSERT(vector.GetType().id() == LogicalTypeId::LIST || vector.GetType().id() == LogicalTypeId::MAP);
	if (vector.GetVectorType() == VectorType::DICTIONARY_VECTOR) {
		auto &child = DictionaryVector::Child(vector);
		return ListVector::GetEntry(child);
	}
	D_ASSERT(vector.GetVectorType() == VectorType::FLAT_VECTOR ||
	         vector.GetVectorType() == VectorType::CONSTANT_VECTOR);
	D_ASSERT(vector.auxiliary);
	D_ASSERT(vector.auxiliary->GetBufferType() == VectorBufferType::LIST_BUFFER);
	return vector.auxiliary->Cast<VectorListBuffer>().GetChild();
}

Vector &ListVector::GetEntry(Vector &vector) {
	const Vector &cvector = vector;
	return const_cast<Vector &>(ListVector::GetEntry(cvector));
}

void ListVector::Reserve(Vector &vector, idx_t required_capacity) {
	D_ASSERT(vector.GetType().id() == LogicalTypeId::LIST || vector.GetType().id() == LogicalTypeId::MAP);
	D_ASSERT(vector.GetVectorType() == VectorType::FLAT_VECTOR ||
	         vector.GetVectorType() == VectorType::CONSTANT_VECTOR);
	D_ASSERT(vector.auxiliary);
	D_ASSERT(vector.auxiliary->GetBufferType() == VectorBufferType::LIST_BUFFER);
	auto &child_buffer = vector.auxiliary->Cast<VectorListBuffer>();
	child_buffer.Reserve(required_capacity);
}

idx_t ListVector::GetListSize(const Vector &vec) {
	if (vec.GetVectorType() == VectorType::DICTIONARY_VECTOR) {
		auto &child = DictionaryVector::Child(vec);
		return ListVector::GetListSize(child);
	}
	D_ASSERT(vec.auxiliary);
	return vec.auxiliary->Cast<VectorListBuffer>().GetSize();
}

idx_t ListVector::GetListCapacity(const Vector &vec) {
	if (vec.GetVectorType() == VectorType::DICTIONARY_VECTOR) {
		auto &child = DictionaryVector::Child(vec);
		return ListVector::GetListSize(child);
	}
	D_ASSERT(vec.auxiliary);
	return vec.auxiliary->Cast<VectorListBuffer>().GetCapacity();
}

void ListVector::ReferenceEntry(Vector &vector, Vector &other) {
	D_ASSERT(vector.GetType().id() == LogicalTypeId::LIST);
	D_ASSERT(vector.GetVectorType() == VectorType::FLAT_VECTOR ||
	         vector.GetVectorType() == VectorType::CONSTANT_VECTOR);
	D_ASSERT(other.GetType().id() == LogicalTypeId::LIST);
	D_ASSERT(other.GetVectorType() == VectorType::FLAT_VECTOR || other.GetVectorType() == VectorType::CONSTANT_VECTOR);
	vector.auxiliary = other.auxiliary;
}

void ListVector::SetListSize(Vector &vec, idx_t size) {
	if (vec.GetVectorType() == VectorType::DICTIONARY_VECTOR) {
		auto &child = DictionaryVector::Child(vec);
		ListVector::SetListSize(child, size);
	}
	vec.auxiliary->Cast<VectorListBuffer>().SetSize(size);
}

void ListVector::Append(Vector &target, const Vector &source, idx_t source_size, idx_t source_offset) {
	if (source_size - source_offset == 0) {
		//! Nothing to add
		return;
	}
	auto &target_buffer = target.auxiliary->Cast<VectorListBuffer>();
	target_buffer.Append(source, source_size, source_offset);
}

void ListVector::Append(Vector &target, const Vector &source, const SelectionVector &sel, idx_t source_size,
                        idx_t source_offset) {
	if (source_size - source_offset == 0) {
		//! Nothing to add
		return;
	}
	auto &target_buffer = target.auxiliary->Cast<VectorListBuffer>();
	target_buffer.Append(source, sel, source_size, source_offset);
}

void ListVector::PushBack(Vector &target, const Value &insert) {
	auto &target_buffer = target.auxiliary->Cast<VectorListBuffer>();
	target_buffer.PushBack(insert);
}

idx_t ListVector::GetConsecutiveChildList(Vector &list, Vector &result, idx_t offset, idx_t count) {

	auto info = ListVector::GetConsecutiveChildListInfo(list, offset, count);
	if (info.needs_slicing) {
		SelectionVector sel(info.child_list_info.length);
		ListVector::GetConsecutiveChildSelVector(list, sel, offset, count);

		result.Slice(sel, info.child_list_info.length);
		result.Flatten(info.child_list_info.length);
	}
	return info.child_list_info.length;
}

ConsecutiveChildListInfo ListVector::GetConsecutiveChildListInfo(Vector &list, idx_t offset, idx_t count) {

	ConsecutiveChildListInfo info;
	UnifiedVectorFormat unified_list_data;
	list.ToUnifiedFormat(offset + count, unified_list_data);
	auto list_data = UnifiedVectorFormat::GetData<list_entry_t>(unified_list_data);

	// find the first non-NULL entry
	idx_t first_length = 0;
	for (idx_t i = offset; i < offset + count; i++) {
		auto idx = unified_list_data.sel->get_index(i);
		if (!unified_list_data.validity.RowIsValid(idx)) {
			continue;
		}
		info.child_list_info.offset = list_data[idx].offset;
		first_length = list_data[idx].length;
		break;
	}

	// small performance improvement for constant vectors
	// avoids iterating over all their (constant) elements
	if (list.GetVectorType() == VectorType::CONSTANT_VECTOR) {
		info.child_list_info.length = first_length;
		return info;
	}

	// now get the child count and determine whether the children are stored consecutively
	// also determine if a flat vector has pseudo constant values (all offsets + length the same)
	// this can happen e.g. for UNNESTs
	bool is_consecutive = true;
	for (idx_t i = offset; i < offset + count; i++) {
		auto idx = unified_list_data.sel->get_index(i);
		if (!unified_list_data.validity.RowIsValid(idx)) {
			continue;
		}
		if (list_data[idx].offset != info.child_list_info.offset || list_data[idx].length != first_length) {
			info.is_constant = false;
		}
		if (list_data[idx].offset != info.child_list_info.offset + info.child_list_info.length) {
			is_consecutive = false;
		}
		info.child_list_info.length += list_data[idx].length;
	}

	if (info.is_constant) {
		info.child_list_info.length = first_length;
	}
	if (!info.is_constant && !is_consecutive) {
		info.needs_slicing = true;
	}

	return info;
}

void ListVector::GetConsecutiveChildSelVector(Vector &list, SelectionVector &sel, idx_t offset, idx_t count) {
	UnifiedVectorFormat unified_list_data;
	list.ToUnifiedFormat(offset + count, unified_list_data);
	auto list_data = UnifiedVectorFormat::GetData<list_entry_t>(unified_list_data);

	//	SelectionVector child_sel(info.second.length);
	idx_t entry = 0;
	for (idx_t i = offset; i < offset + count; i++) {
		auto idx = unified_list_data.sel->get_index(i);
		if (!unified_list_data.validity.RowIsValid(idx)) {
			continue;
		}
		for (idx_t k = 0; k < list_data[idx].length; k++) {
			//			child_sel.set_index(entry++, list_data[idx].offset + k);
			sel.set_index(entry++, list_data[idx].offset + k);
		}
	}
	//
	//	result.Slice(child_sel, info.second.length);
	//	result.Flatten(info.second.length);
	//	info.second.offset = 0;
}

//===--------------------------------------------------------------------===//
// UnionVector
//===--------------------------------------------------------------------===//
const Vector &UnionVector::GetMember(const Vector &vector, idx_t member_index) {
	D_ASSERT(member_index < UnionType::GetMemberCount(vector.GetType()));
	auto &entries = StructVector::GetEntries(vector);
	return *entries[member_index + 1]; // skip the "tag" entry
}

Vector &UnionVector::GetMember(Vector &vector, idx_t member_index) {
	D_ASSERT(member_index < UnionType::GetMemberCount(vector.GetType()));
	auto &entries = StructVector::GetEntries(vector);
	return *entries[member_index + 1]; // skip the "tag" entry
}

const Vector &UnionVector::GetTags(const Vector &vector) {
	// the tag vector is always the first struct child.
	return *StructVector::GetEntries(vector)[0];
}

Vector &UnionVector::GetTags(Vector &vector) {
	// the tag vector is always the first struct child.
	return *StructVector::GetEntries(vector)[0];
}

void UnionVector::SetToMember(Vector &union_vector, union_tag_t tag, Vector &member_vector, idx_t count,
                              bool keep_tags_for_null) {
	D_ASSERT(union_vector.GetType().id() == LogicalTypeId::UNION);
	D_ASSERT(tag < UnionType::GetMemberCount(union_vector.GetType()));

	// Set the union member to the specified vector
	UnionVector::GetMember(union_vector, tag).Reference(member_vector);
	auto &tag_vector = UnionVector::GetTags(union_vector);

	if (member_vector.GetVectorType() == VectorType::CONSTANT_VECTOR) {
		// if the member vector is constant, we can set the union to constant as well
		union_vector.SetVectorType(VectorType::CONSTANT_VECTOR);
		ConstantVector::GetData<union_tag_t>(tag_vector)[0] = tag;
		ConstantVector::SetNull(union_vector, ConstantVector::IsNull(member_vector));

	} else {
		// otherwise flatten and set to flatvector
		member_vector.Flatten(count);
		union_vector.SetVectorType(VectorType::FLAT_VECTOR);

		if (member_vector.validity.AllValid()) {
			// if the member vector is all valid, we can set the tag to constant
			tag_vector.SetVectorType(VectorType::CONSTANT_VECTOR);
			auto tag_data = ConstantVector::GetData<union_tag_t>(tag_vector);
			*tag_data = tag;
		} else {
			tag_vector.SetVectorType(VectorType::FLAT_VECTOR);
			if (keep_tags_for_null) {
				FlatVector::Validity(tag_vector).SetAllValid(count);
				FlatVector::Validity(union_vector).SetAllValid(count);
			} else {
				// ensure the tags have the same validity as the member
				FlatVector::Validity(union_vector) = FlatVector::Validity(member_vector);
				FlatVector::Validity(tag_vector) = FlatVector::Validity(member_vector);
			}

			auto tag_data = FlatVector::GetData<union_tag_t>(tag_vector);
			memset(tag_data, tag, count);
		}
	}

	// Set the non-selected members to constant null vectors
	for (idx_t i = 0; i < UnionType::GetMemberCount(union_vector.GetType()); i++) {
		if (i != tag) {
			auto &member = UnionVector::GetMember(union_vector, i);
			member.SetVectorType(VectorType::CONSTANT_VECTOR);
			ConstantVector::SetNull(member, true);
		}
	}
}

union_tag_t UnionVector::GetTag(const Vector &vector, idx_t index) {
	// the tag vector is always the first struct child.
	auto &tag_vector = *StructVector::GetEntries(vector)[0];
	if (tag_vector.GetVectorType() == VectorType::DICTIONARY_VECTOR) {
		auto &child = DictionaryVector::Child(tag_vector);
		return FlatVector::GetData<union_tag_t>(child)[index];
	}
	if (tag_vector.GetVectorType() == VectorType::CONSTANT_VECTOR) {
		return ConstantVector::GetData<union_tag_t>(tag_vector)[0];
	}
	return FlatVector::GetData<union_tag_t>(tag_vector)[index];
}

UnionInvalidReason UnionVector::CheckUnionValidity(Vector &vector, idx_t count, const SelectionVector &sel) {
	D_ASSERT(vector.GetType().id() == LogicalTypeId::UNION);
	auto member_count = UnionType::GetMemberCount(vector.GetType());
	if (member_count == 0) {
		return UnionInvalidReason::NO_MEMBERS;
	}

	UnifiedVectorFormat union_vdata;
	vector.ToUnifiedFormat(count, union_vdata);

	UnifiedVectorFormat tags_vdata;
	auto &tag_vector = UnionVector::GetTags(vector);
	tag_vector.ToUnifiedFormat(count, tags_vdata);

	// check that only one member is valid at a time
	for (idx_t row_idx = 0; row_idx < count; row_idx++) {
		auto union_mapped_row_idx = sel.get_index(row_idx);
		if (!union_vdata.validity.RowIsValid(union_mapped_row_idx)) {
			continue;
		}

		auto tag_mapped_row_idx = tags_vdata.sel->get_index(row_idx);
		if (!tags_vdata.validity.RowIsValid(tag_mapped_row_idx)) {
			continue;
		}

		auto tag = (UnifiedVectorFormat::GetData<union_tag_t>(tags_vdata))[tag_mapped_row_idx];
		if (tag >= member_count) {
			return UnionInvalidReason::TAG_OUT_OF_RANGE;
		}

		bool found_valid = false;
		for (idx_t member_idx = 0; member_idx < member_count; member_idx++) {

			UnifiedVectorFormat member_vdata;
			auto &member = UnionVector::GetMember(vector, member_idx);
			member.ToUnifiedFormat(count, member_vdata);

			auto mapped_row_idx = member_vdata.sel->get_index(row_idx);
			if (member_vdata.validity.RowIsValid(mapped_row_idx)) {
				if (found_valid) {
					return UnionInvalidReason::VALIDITY_OVERLAP;
				}
				found_valid = true;
			}
		}
	}

	return UnionInvalidReason::VALID;
}

} // namespace duckdb<|MERGE_RESOLUTION|>--- conflicted
+++ resolved
@@ -949,11 +949,7 @@
 
 			// serialize the list entries in a flat array
 			auto data = make_unsafe_uniq_array<list_entry_t>(count);
-<<<<<<< HEAD
-			auto source_array = (list_entry_t *)vdata.data;
-=======
 			auto source_array = UnifiedVectorFormat::GetData<list_entry_t>(vdata);
->>>>>>> 0fc2071f
 			for (idx_t i = 0; i < count; i++) {
 				auto idx = vdata.sel->get_index(i);
 				auto source = source_array[idx];
@@ -1034,11 +1030,7 @@
 
 			// serialize the list entries in a flat array
 			auto entries = make_unsafe_uniq_array<list_entry_t>(count);
-<<<<<<< HEAD
-			auto source_array = (list_entry_t *)vdata.data;
-=======
 			auto source_array = UnifiedVectorFormat::GetData<list_entry_t>(vdata);
->>>>>>> 0fc2071f
 			for (idx_t i = 0; i < count; i++) {
 				auto idx = vdata.sel->get_index(i);
 				auto source = source_array[idx];

#include "duckdb/storage/string_segment.hpp"
#include "duckdb/storage/buffer_manager.hpp"
#include "duckdb/storage/numeric_segment.hpp"
#include "duckdb/transaction/update_info.hpp"
#include "duckdb/common/vector_operations/vector_operations.hpp"
#include "duckdb/storage/data_table.hpp"
#include "duckdb/common/operator/comparison_operators.hpp"

using namespace std;

namespace duckdb {

StringSegment::StringSegment(BufferManager &manager, idx_t row_start, block_id_t block)
    : UncompressedSegment(manager, PhysicalType::VARCHAR, row_start) {
	this->max_vector_count = 0;
	// the vector_size is given in the size of the dictionary offsets
	this->vector_size = STANDARD_VECTOR_SIZE * sizeof(int32_t) + sizeof(nullmask_t);
	this->string_updates = nullptr;

	this->block_id = block;
	if (block_id == INVALID_BLOCK) {
		// start off with an empty string segment: allocate space for it
		auto handle = manager.Allocate(Storage::BLOCK_ALLOC_SIZE);
		this->block_id = handle->block_id;
		SetDictionaryOffset(*handle, sizeof(idx_t));

		ExpandStringSegment(handle->node->buffer);
	}
}

void StringSegment::SetDictionaryOffset(BufferHandle &handle, idx_t offset) {
	Store<idx_t>(offset, handle.node->buffer + Storage::BLOCK_SIZE - sizeof(idx_t));
}

idx_t StringSegment::GetDictionaryOffset(BufferHandle &handle) {
	return Load<idx_t>(handle.node->buffer + Storage::BLOCK_SIZE - sizeof(idx_t));
}

StringSegment::~StringSegment() {
	while (head) {
		manager.DestroyBuffer(head->block_id);
		head = move(head->next);
	}
}

void StringSegment::ExpandStringSegment(data_ptr_t baseptr) {
	// clear the nullmask for this vector
	auto mask = (nullmask_t *)(baseptr + (max_vector_count * vector_size));
	mask->reset();

	max_vector_count++;
	if (versions) {
		auto new_versions = unique_ptr<UpdateInfo *[]>(new UpdateInfo *[max_vector_count]);
		memcpy(new_versions.get(), versions.get(), (max_vector_count - 1) * sizeof(UpdateInfo *));
		new_versions[max_vector_count - 1] = nullptr;
		versions = move(new_versions);
	}

	if (string_updates) {
		auto new_string_updates = unique_ptr<string_update_info_t[]>(new string_update_info_t[max_vector_count]);
		for (idx_t i = 0; i < max_vector_count - 1; i++) {
			new_string_updates[i] = move(string_updates[i]);
		}
		new_string_updates[max_vector_count - 1] = 0;
		string_updates = move(new_string_updates);
	}
}

//===--------------------------------------------------------------------===//
// Scan
//===--------------------------------------------------------------------===//
void StringSegment::InitializeScan(ColumnScanState &state) {
	// pin the primary buffer
	state.primary_handle = manager.Pin(block_id);
}

//===--------------------------------------------------------------------===//
// Filter base data
//===--------------------------------------------------------------------===//
void StringSegment::read_string(string_t *result_data, buffer_handle_set_t &handles, data_ptr_t baseptr,
                                int32_t *dict_offset, idx_t src_idx, idx_t res_idx, idx_t &update_idx,
                                size_t vector_index) {
	if (string_updates && string_updates[vector_index]) {
		auto &info = *string_updates[vector_index];
		while (update_idx < STANDARD_VECTOR_SIZE && info.ids[update_idx] < src_idx) {
			//! We need to catch the update_idx up to the src_idx
			update_idx++;
		}
		if (update_idx < info.count && info.ids[update_idx] == src_idx) {
			result_data[res_idx] = ReadString(handles, info.block_ids[update_idx], info.offsets[update_idx]);
		} else {
			result_data[res_idx] = FetchStringFromDict(handles, baseptr, dict_offset[src_idx]);
		}
	} else {
		result_data[res_idx] = FetchStringFromDict(handles, baseptr, dict_offset[src_idx]);
	}
}

void StringSegment::Select(ColumnScanState &state, Vector &result, SelectionVector &sel, idx_t &approved_tuple_count,
                           vector<TableFilter> &tableFilter) {
	auto vector_index = state.vector_index;
	D_ASSERT(vector_index < max_vector_count);
	D_ASSERT(vector_index * STANDARD_VECTOR_SIZE <= tuple_count);

	auto handle = state.primary_handle.get();
	state.handles.clear();
	auto baseptr = handle->node->buffer;
	// fetch the data from the base segment
	auto base = baseptr + state.vector_index * vector_size;
	auto base_data = (int32_t *)(base + sizeof(nullmask_t));
	auto base_nullmask = (nullmask_t *)base;

	if (tableFilter.size() == 1) {
		switch (tableFilter[0].comparison_type) {
		case ExpressionType::COMPARE_EQUAL: {
			Select_String<Equals>(state.handles, result, baseptr, base_data, sel, tableFilter[0].constant.str_value,
			                      approved_tuple_count, base_nullmask, vector_index);
			break;
		}
		case ExpressionType::COMPARE_LESSTHAN: {
			Select_String<LessThan>(state.handles, result, baseptr, base_data, sel, tableFilter[0].constant.str_value,
			                        approved_tuple_count, base_nullmask, vector_index);
			break;
		}
		case ExpressionType::COMPARE_GREATERTHAN: {
			Select_String<GreaterThan>(state.handles, result, baseptr, base_data, sel,
			                           tableFilter[0].constant.str_value, approved_tuple_count, base_nullmask,
			                           vector_index);
			break;
		}
		case ExpressionType::COMPARE_LESSTHANOREQUALTO: {
			Select_String<LessThanEquals>(state.handles, result, baseptr, base_data, sel,
			                              tableFilter[0].constant.str_value, approved_tuple_count, base_nullmask,
			                              vector_index);
			break;
		}
		case ExpressionType::COMPARE_GREATERTHANOREQUALTO: {
			Select_String<GreaterThanEquals>(state.handles, result, baseptr, base_data, sel,
			                                 tableFilter[0].constant.str_value, approved_tuple_count, base_nullmask,
			                                 vector_index);

			break;
		}
		default:
			throw NotImplementedException("Unknown comparison type for filter pushed down to table!");
		}
	} else {
		bool isFirstGreater = tableFilter[0].comparison_type == ExpressionType::COMPARE_GREATERTHAN ||
		                      tableFilter[0].comparison_type == ExpressionType::COMPARE_GREATERTHANOREQUALTO;
		auto less = isFirstGreater ? tableFilter[1] : tableFilter[0];
		auto greater = isFirstGreater ? tableFilter[0] : tableFilter[1];
		if (greater.comparison_type == ExpressionType::COMPARE_GREATERTHAN) {
			if (less.comparison_type == ExpressionType::COMPARE_LESSTHAN) {
				Select_String_Between<GreaterThan, LessThan>(state.handles, result, baseptr, base_data, sel,
				                                             greater.constant.str_value, less.constant.str_value,
				                                             approved_tuple_count, base_nullmask, vector_index);
			} else {
				Select_String_Between<GreaterThan, LessThanEquals>(state.handles, result, baseptr, base_data, sel,
				                                                   greater.constant.str_value, less.constant.str_value,
				                                                   approved_tuple_count, base_nullmask, vector_index);
			}
		} else {
			if (less.comparison_type == ExpressionType::COMPARE_LESSTHAN) {
				Select_String_Between<GreaterThanEquals, LessThan>(state.handles, result, baseptr, base_data, sel,
				                                                   greater.constant.str_value, less.constant.str_value,
				                                                   approved_tuple_count, base_nullmask, vector_index);
			} else {
				Select_String_Between<GreaterThanEquals, LessThanEquals>(
				    state.handles, result, baseptr, base_data, sel, greater.constant.str_value, less.constant.str_value,
				    approved_tuple_count, base_nullmask, vector_index);
			}
		}
	}
}

//===--------------------------------------------------------------------===//
// Fetch base data
//===--------------------------------------------------------------------===//
void StringSegment::FetchBaseData(ColumnScanState &state, idx_t vector_index, Vector &result) {
	// clear any previously locked buffers and get the primary buffer handle
	auto handle = state.primary_handle.get();
	state.handles.clear();

	// fetch the data from the base segment
	FetchBaseData(state, handle->node->buffer, vector_index, result, GetVectorCount(vector_index));
}

void StringSegment::FetchBaseData(ColumnScanState &state, data_ptr_t baseptr, idx_t vector_index, Vector &result,
                                  idx_t count) {
	auto base = baseptr + vector_index * vector_size;

	auto &base_nullmask = *((nullmask_t *)base);
	auto base_data = (int32_t *)(base + sizeof(nullmask_t));
	auto result_data = FlatVector::GetData<string_t>(result);

	if (string_updates && string_updates[vector_index]) {
		// there are updates: merge them in
		auto &info = *string_updates[vector_index];
		idx_t update_idx = 0;
		for (idx_t i = 0; i < count; i++) {
			if (update_idx < info.count && info.ids[update_idx] == i) {
				// use update info
				result_data[i] = ReadString(state.handles, info.block_ids[update_idx], info.offsets[update_idx]);
				update_idx++;
			} else {
				// use base table info
				result_data[i] = FetchStringFromDict(state.handles, baseptr, base_data[i]);
			}
		}
	} else {
		// no updates: fetch only from the string dictionary
		for (idx_t i = 0; i < count; i++) {
			result_data[i] = FetchStringFromDict(state.handles, baseptr, base_data[i]);
		}
	}
	FlatVector::SetNullmask(result, base_nullmask);
}

void StringSegment::FilterFetchBaseData(ColumnScanState &state, Vector &result, SelectionVector &sel,
                                        idx_t &approved_tuple_count) {
	// clear any previously locked buffers and get the primary buffer handle
	auto handle = state.primary_handle.get();
	state.handles.clear();
	auto baseptr = handle->node->buffer;
	// fetch the data from the base segment
	auto base = baseptr + state.vector_index * vector_size;
	auto &base_nullmask = *((nullmask_t *)base);
	auto base_data = (int32_t *)(base + sizeof(nullmask_t));
	result.vector_type = VectorType::FLAT_VECTOR;
	auto result_data = FlatVector::GetData<string_t>(result);
	nullmask_t result_nullmask;
	idx_t update_idx = 0;
	if (base_nullmask.any()) {
		for (idx_t i = 0; i < approved_tuple_count; i++) {
			idx_t src_idx = sel.get_index(i);
			if (base_nullmask[src_idx]) {
				result_nullmask.set(i, true);
				read_string(result_data, state.handles, baseptr, base_data, src_idx, i, update_idx, state.vector_index);
			} else {
				read_string(result_data, state.handles, baseptr, base_data, src_idx, i, update_idx, state.vector_index);
			}
		}
	} else {
		for (idx_t i = 0; i < approved_tuple_count; i++) {
			idx_t src_idx = sel.get_index(i);
			read_string(result_data, state.handles, baseptr, base_data, src_idx, i, update_idx, state.vector_index);
		}
	}
	FlatVector::SetNullmask(result, result_nullmask);
}

//===--------------------------------------------------------------------===//
// Fetch update data
//===--------------------------------------------------------------------===//
void StringSegment::FetchUpdateData(ColumnScanState &state, Transaction &transaction, UpdateInfo *info,
                                    Vector &result) {
	// fetch data from updates
	auto handle = state.primary_handle.get();

	auto result_data = FlatVector::GetData<string_t>(result);
	auto &result_mask = FlatVector::Nullmask(result);
	UpdateInfo::UpdatesForTransaction(info, transaction, [&](UpdateInfo *current) {
		auto info_data = (string_location_t *)current->tuple_data;
		for (idx_t i = 0; i < current->N; i++) {
			auto string = FetchString(state.handles, handle->node->buffer, info_data[i]);
			result_data[current->tuples[i]] = string;
			result_mask[current->tuples[i]] = current->nullmask[current->tuples[i]];
		}
	});
}

//===--------------------------------------------------------------------===//
// Fetch strings
//===--------------------------------------------------------------------===//
void StringSegment::FetchStringLocations(data_ptr_t baseptr, row_t *ids, idx_t vector_index, idx_t vector_offset,
                                         idx_t count, string_location_t result[]) {
	auto base = baseptr + vector_index * vector_size;
	auto base_data = (int32_t *)(base + sizeof(nullmask_t));

	if (string_updates && string_updates[vector_index]) {
		// there are updates: merge them in
		auto &info = *string_updates[vector_index];
		idx_t update_idx = 0;
		for (idx_t i = 0; i < count; i++) {
			auto id = ids[i] - vector_offset;
			while (update_idx < info.count && info.ids[update_idx] < id) {
				update_idx++;
			}
			if (update_idx < info.count && info.ids[update_idx] == id) {
				// use update info
				result[i].block_id = info.block_ids[update_idx];
				result[i].offset = info.offsets[update_idx];
				update_idx++;
			} else {
				// use base table info
				result[i] = FetchStringLocation(baseptr, base_data[id]);
			}
		}
	} else {
		// no updates: fetch strings from base vector
		for (idx_t i = 0; i < count; i++) {
			auto id = ids[i] - vector_offset;
			result[i] = FetchStringLocation(baseptr, base_data[id]);
		}
	}
}

string_location_t StringSegment::FetchStringLocation(data_ptr_t baseptr, int32_t dict_offset) {
	if (dict_offset == 0) {
		return string_location_t(INVALID_BLOCK, 0);
	}
	// look up result in dictionary
	auto dict_end = baseptr + Storage::BLOCK_SIZE;
	auto dict_pos = dict_end - dict_offset;
	auto string_length = Load<uint16_t>(dict_pos);
	string_location_t result;
	if (string_length == BIG_STRING_MARKER) {
		ReadStringMarker(dict_pos, result.block_id, result.offset);
	} else {
		result.block_id = INVALID_BLOCK;
		result.offset = dict_offset;
	}
	return result;
}

string_t StringSegment::FetchStringFromDict(buffer_handle_set_t &handles, data_ptr_t baseptr, int32_t dict_offset) {
	// fetch base data
	D_ASSERT(dict_offset <= Storage::BLOCK_SIZE);
	string_location_t location = FetchStringLocation(baseptr, dict_offset);
	return FetchString(handles, baseptr, location);
}

string_t StringSegment::FetchString(buffer_handle_set_t &handles, data_ptr_t baseptr, string_location_t location) {
	if (location.block_id != INVALID_BLOCK) {
		// big string marker: read from separate block
		return ReadString(handles, location.block_id, location.offset);
	} else {
		if (location.offset == 0) {
			return string_t(nullptr, 0);
		}
		// normal string: read string from this block
		auto dict_end = baseptr + Storage::BLOCK_SIZE;
		auto dict_pos = dict_end - location.offset;
		auto string_length = Load<uint16_t>(dict_pos);

		auto str_ptr = (char *)(dict_pos + sizeof(uint16_t));
		return string_t(str_ptr, string_length);
	}
}

void StringSegment::FetchRow(ColumnFetchState &state, Transaction &transaction, row_t row_id, Vector &result,
                             idx_t result_idx) {
	auto read_lock = lock.GetSharedLock();

	idx_t vector_index = row_id / STANDARD_VECTOR_SIZE;
	idx_t id_in_vector = row_id - vector_index * STANDARD_VECTOR_SIZE;
	D_ASSERT(vector_index < max_vector_count);

	data_ptr_t baseptr;

	// fetch a single row from the string segment
	// first pin the main buffer if it is not already pinned
	auto entry = state.handles.find(block_id);
	if (entry == state.handles.end()) {
		// not pinned yet: pin it
		auto handle = manager.Pin(block_id);
		baseptr = handle->node->buffer;
		state.handles[block_id] = move(handle);
	} else {
		// already pinned: use the pinned handle
		baseptr = entry->second->node->buffer;
	}

	auto base = baseptr + vector_index * vector_size;
	auto &base_nullmask = *((nullmask_t *)base);
	auto base_data = (int32_t *)(base + sizeof(nullmask_t));
	auto result_data = FlatVector::GetData<string_t>(result);
	auto &result_mask = FlatVector::Nullmask(result);

	bool found_data = false;
	// first see if there is any updated version of this tuple we must fetch
	if (versions && versions[vector_index]) {
		UpdateInfo::UpdatesForTransaction(versions[vector_index], transaction, [&](UpdateInfo *current) {
			auto info_data = (string_location_t *)current->tuple_data;
			// loop over the tuples in this UpdateInfo
			for (idx_t i = 0; i < current->N; i++) {
				if (current->tuples[i] == row_id) {
					// found the relevant tuple
					found_data = true;
					result_data[result_idx] = FetchString(state.handles, baseptr, info_data[i]);
					result_mask[result_idx] = current->nullmask[current->tuples[i]];
					break;
				} else if (current->tuples[i] > row_id) {
					// tuples are sorted: so if the current tuple is > row_id we will not find it anymore
					break;
				}
			}
		});
	}
	if (!found_data && string_updates && string_updates[vector_index]) {
		// there are updates: check if we should use them
		auto &info = *string_updates[vector_index];
		for (idx_t i = 0; i < info.count; i++) {
			if (info.ids[i] == id_in_vector) {
				// use the update
				result_data[result_idx] = ReadString(state.handles, info.block_ids[i], info.offsets[i]);
				found_data = true;
				break;
			} else if (info.ids[i] > id_in_vector) {
				break;
			}
		}
	}
	if (!found_data) {
		// no version was found yet: fetch base table version
		result_data[result_idx] = FetchStringFromDict(state.handles, baseptr, base_data[id_in_vector]);
	}
	result_mask[result_idx] = base_nullmask[id_in_vector];
}

//===--------------------------------------------------------------------===//
// Append
//===--------------------------------------------------------------------===//
idx_t StringSegment::Append(SegmentStatistics &stats, Vector &data, idx_t offset, idx_t count) {
	D_ASSERT(data.type.InternalType() == PhysicalType::VARCHAR);
	auto handle = manager.Pin(block_id);
	idx_t initial_count = tuple_count;
	while (count > 0) {
		// get the vector index of the vector to append to and see how many tuples we can append to that vector
		idx_t vector_index = tuple_count / STANDARD_VECTOR_SIZE;
		if (vector_index == max_vector_count) {
			// we are at the maximum vector, check if there is space to increase the maximum vector count
			// as a heuristic, we only allow another vector to be added if we have at least 32 bytes per string
			// remaining (32KB out of a 256KB block, or around 12% empty)
			if (RemainingSpace(*handle) >= STANDARD_VECTOR_SIZE * 32) {
				// we have enough remaining space to add another vector
				ExpandStringSegment(handle->node->buffer);
			} else {
				break;
			}
		}
		idx_t current_tuple_count = tuple_count - vector_index * STANDARD_VECTOR_SIZE;
		idx_t append_count = MinValue(STANDARD_VECTOR_SIZE - current_tuple_count, count);

		// now perform the actual append
		AppendData(*handle, stats, handle->node->buffer + vector_size * vector_index,
		           handle->node->buffer + Storage::BLOCK_SIZE, current_tuple_count, data, offset, append_count);

		count -= append_count;
		offset += append_count;
		tuple_count += append_count;
	}
	return tuple_count - initial_count;
}

static void update_min_max_string_segment(string value, char *__restrict min, char *__restrict max) {
	//! we can only fit 8 bytes, so we might need to trim our string
	size_t value_size = value.size() > 7 ? 7 : value.size();
	//! This marks the min/max was not initialized
	char marker = '1';
	if (min[0] == '\0' && min[1] == marker && max[0] == '\0' && max[1] == marker) {
		size_t min_end = value.copy(min, value_size);
		size_t max_end = value.copy(max, value_size);
		for (size_t i = min_end; i < 8; i++) {
			min[i] = '\0';
		}
		for (size_t i = max_end; i < 8; i++) {
			max[i] = '\0';
		}
	}
	if (strcmp(value.data(), min) < 0) {
		size_t min_end = value.copy(min, value_size);
		for (size_t i = min_end; i < 8; i++) {
			min[i] = '\0';
		}
	}
	if (strcmp(value.data(), max) > 0) {
		size_t max_end = value.copy(max, value_size);
		for (size_t i = max_end; i < 8; i++) {
			max[i] = '\0';
		}
	}
}

idx_t StringSegment::RemainingSpace(BufferHandle &handle) {
	idx_t used_space = GetDictionaryOffset(handle) + max_vector_count * vector_size;
	D_ASSERT(Storage::BLOCK_SIZE >= used_space);
	return Storage::BLOCK_SIZE - used_space;
}

void StringSegment::AppendData(BufferHandle &handle, SegmentStatistics &stats, data_ptr_t target, data_ptr_t end,
                               idx_t target_offset, Vector &source, idx_t offset, idx_t count) {
	VectorData adata;
	source.Orrify(count, adata);

	auto sdata = (string_t *)adata.data;
	auto &result_nullmask = *((nullmask_t *)target);
	auto result_data = (int32_t *)(target + sizeof(nullmask_t));
	auto min = (char *)stats.minimum.get();
	auto max = (char *)stats.maximum.get();

	idx_t remaining_strings = STANDARD_VECTOR_SIZE - (this->tuple_count % STANDARD_VECTOR_SIZE);
	for (idx_t i = 0; i < count; i++) {
		auto source_idx = adata.sel->get_index(offset + i);
		auto target_idx = target_offset + i;
		if ((*adata.nullmask)[source_idx]) {
			// null value is stored as -1
			result_data[target_idx] = 0;
			result_nullmask[target_idx] = true;
			stats.has_null = true;
		} else {
			auto dictionary_offset = GetDictionaryOffset(handle);
			D_ASSERT(dictionary_offset < Storage::BLOCK_SIZE);
			// non-null value, check if we can fit it within the block
			idx_t string_length = sdata[source_idx].GetSize();
			idx_t total_length = string_length + sizeof(uint16_t);

			if (string_length > stats.max_string_length) {
				stats.max_string_length = string_length;
			}
			// determine whether or not the string needs to be stored in an overflow block
			// we never place small strings in the overflow blocks: the pointer would take more space than the
			// string itself we always place big strings (>= STRING_BLOCK_LIMIT) in the overflow blocks we also have
			// to always leave enough room for BIG_STRING_MARKER_SIZE for each of the remaining strings
			if (total_length > BIG_STRING_MARKER_BASE_SIZE &&
			    (total_length >= STRING_BLOCK_LIMIT ||
			     total_length + (remaining_strings * BIG_STRING_MARKER_SIZE) > RemainingSpace(handle))) {
				D_ASSERT(RemainingSpace(handle) >= BIG_STRING_MARKER_SIZE);
				// string is too big for block: write to overflow blocks
				block_id_t block;
				int32_t offset;
				//! Update min/max of column segment
				update_min_max_string_segment(sdata[source_idx].GetString(), min, max);
				// write the string into the current string block
				WriteString(sdata[source_idx], block, offset);
				dictionary_offset += BIG_STRING_MARKER_SIZE;
				auto dict_pos = end - dictionary_offset;

				// write a big string marker into the dictionary
				WriteStringMarker(dict_pos, block, offset);

				stats.has_overflow_strings = true;
			} else {
				// string fits in block, append to dictionary and increment dictionary position
				D_ASSERT(string_length < NumericLimits<uint16_t>::Maximum());
				dictionary_offset += total_length;
				auto dict_pos = end - dictionary_offset;
				//! Update min/max of column segment
				update_min_max_string_segment(sdata[source_idx].GetString(), min, max);
				// first write the length as u16
				Store<uint16_t>(string_length, dict_pos);
				// now write the actual string data into the dictionary
				memcpy(dict_pos + sizeof(uint16_t), sdata[source_idx].GetDataUnsafe(), string_length);
			}
			D_ASSERT(RemainingSpace(handle) <= Storage::BLOCK_SIZE);
			// place the dictionary offset into the set of vectors
			D_ASSERT(dictionary_offset <= Storage::BLOCK_SIZE);
			result_data[target_idx] = dictionary_offset;
			SetDictionaryOffset(handle, dictionary_offset);
		}
		remaining_strings--;
	}
}

void StringSegment::WriteString(string_t string, block_id_t &result_block, int32_t &result_offset) {
<<<<<<< HEAD
=======
	D_ASSERT(strlen(string.GetData()) == string.GetSize());
>>>>>>> 96a41996
	if (overflow_writer) {
		// overflow writer is set: write string there
		overflow_writer->WriteString(string, result_block, result_offset);
	} else {
		// default overflow behavior: use in-memory buffer to store the overflow string
		WriteStringMemory(string, result_block, result_offset);
	}
}

void StringSegment::WriteStringMemory(string_t string, block_id_t &result_block, int32_t &result_offset) {
	uint32_t total_length = string.GetSize() + sizeof(uint32_t);
	unique_ptr<BufferHandle> handle;
	// check if the string fits in the current block
	if (!head || head->offset + total_length >= head->size) {
		// string does not fit, allocate space for it
		// create a new string block
		idx_t alloc_size = MaxValue<idx_t>(total_length, Storage::BLOCK_ALLOC_SIZE);
		auto new_block = make_unique<StringBlock>();
		new_block->offset = 0;
		new_block->size = alloc_size;
		// allocate an in-memory buffer for it
		handle = manager.Allocate(alloc_size);
		new_block->block_id = handle->block_id;
		new_block->next = move(head);
		head = move(new_block);
	} else {
		// string fits, copy it into the current block
		handle = manager.Pin(head->block_id);
	}

	result_block = head->block_id;
	result_offset = head->offset;

	// copy the string and the length there
	auto ptr = handle->node->buffer + head->offset;
	Store<uint32_t>(string.GetSize(), ptr);
	ptr += sizeof(uint32_t);
	memcpy(ptr, string.GetDataUnsafe(), string.GetSize());
	head->offset += total_length;
}

string_t StringSegment::ReadString(buffer_handle_set_t &handles, block_id_t block, int32_t offset) {
	D_ASSERT(offset < Storage::BLOCK_SIZE);
	if (block == INVALID_BLOCK) {
		return string_t(nullptr, 0);
	}
	if (block < MAXIMUM_BLOCK) {
		// read the overflow string from disk
		// pin the initial handle and read the length
		auto handle = manager.Pin(block);
		uint32_t length = Load<uint32_t>(handle->node->buffer + offset);
		uint32_t remaining = length;
		offset += sizeof(uint32_t);

		// allocate a buffer to store the string
		auto alloc_size = MaxValue<idx_t>(Storage::BLOCK_ALLOC_SIZE, length + sizeof(uint32_t));
		auto target_handle = manager.Allocate(alloc_size, true);
		auto target_ptr = target_handle->node->buffer;
		// write the length in this block as well
		Store<uint32_t>(length, target_ptr);
		target_ptr += sizeof(uint32_t);
		// now append the string to the single buffer
		while (remaining > 0) {
			idx_t to_write = MinValue<idx_t>(remaining, Storage::BLOCK_SIZE - sizeof(block_id_t) - offset);
			memcpy(target_ptr, handle->node->buffer + offset, to_write);

			remaining -= to_write;
			offset += to_write;
			target_ptr += to_write;
			if (remaining > 0) {
				// read the next block
				block_id_t next_block = Load<block_id_t>(handle->node->buffer + offset);
				handle = manager.Pin(next_block);
				offset = 0;
			}
		}

		auto final_buffer = target_handle->node->buffer;
		handles.insert(make_pair(target_handle->block_id, move(target_handle)));
		return ReadString(final_buffer, 0);
	} else {
		// read the overflow string from memory
		// first pin the handle, if it is not pinned yet
		BufferHandle *handle;
		auto entry = handles.find(block);
		if (entry == handles.end()) {
			auto pinned_handle = manager.Pin(block);
			handle = pinned_handle.get();

			handles.insert(make_pair(block, move(pinned_handle)));
		} else {
			handle = entry->second.get();
		}
		return ReadString(handle->node->buffer, offset);
	}
}

string_t StringSegment::ReadString(data_ptr_t target, int32_t offset) {
	auto ptr = target + offset;
	auto str_length = Load<uint32_t>(ptr);
	auto str_ptr = (char *)(ptr + sizeof(uint32_t));
	return string_t(str_ptr, str_length);
}

void StringSegment::WriteStringMarker(data_ptr_t target, block_id_t block_id, int32_t offset) {
	uint16_t length = BIG_STRING_MARKER;
	memcpy(target, &length, sizeof(uint16_t));
	target += sizeof(uint16_t);
	memcpy(target, &block_id, sizeof(block_id_t));
	target += sizeof(block_id_t);
	memcpy(target, &offset, sizeof(int32_t));
}

void StringSegment::ReadStringMarker(data_ptr_t target, block_id_t &block_id, int32_t &offset) {
	target += sizeof(uint16_t);
	memcpy(&block_id, target, sizeof(block_id_t));
	target += sizeof(block_id_t);
	memcpy(&offset, target, sizeof(int32_t));
}

//===--------------------------------------------------------------------===//
// String Update
//===--------------------------------------------------------------------===//
string_update_info_t StringSegment::CreateStringUpdate(SegmentStatistics &stats, Vector &update, row_t *ids,
                                                       idx_t count, idx_t vector_offset) {
	auto info = make_unique<StringUpdateInfo>();
	info->count = count;
	auto strings = FlatVector::GetData<string_t>(update);
	auto &update_nullmask = FlatVector::Nullmask(update);
	for (idx_t i = 0; i < count; i++) {
		info->ids[i] = ids[i] - vector_offset;
		// copy the string into the block
		if (!update_nullmask[i]) {
			auto min = (char *)stats.minimum.get();
			auto max = (char *)stats.maximum.get();
			update_min_max_string_segment(strings[i].GetString(), min, max);
			WriteString(strings[i], info->block_ids[i], info->offsets[i]);
		} else {
			info->block_ids[i] = INVALID_BLOCK;
			info->offsets[i] = 0;
		}
	}
	return info;
}

string_update_info_t StringSegment::MergeStringUpdate(SegmentStatistics &stats, Vector &update, row_t *ids,
                                                      idx_t update_count, idx_t vector_offset,
                                                      StringUpdateInfo &update_info) {
	auto info = make_unique<StringUpdateInfo>();

	// perform a merge between the new and old indexes
	auto strings = FlatVector::GetData<string_t>(update);
	auto &update_nullmask = FlatVector::Nullmask(update);
	//! Check if we need to update the segment's nullmask
	for (idx_t i = 0; i < update_count; i++) {
		if (!update_nullmask[i]) {
			auto min = (char *)stats.minimum.get();
			auto max = (char *)stats.maximum.get();
			update_min_max_string_segment(strings[i].GetString(), min, max);
		}
	}
	auto pick_new = [&](idx_t id, idx_t idx, idx_t count) {
		info->ids[count] = id;
		if (!update_nullmask[idx]) {
			WriteString(strings[idx], info->block_ids[count], info->offsets[count]);
		} else {
			info->block_ids[count] = INVALID_BLOCK;
			info->offsets[count] = 0;
		}
	};
	auto merge = [&](idx_t id, idx_t aidx, idx_t bidx, idx_t count) {
		// merge: only pick new entry
		pick_new(id, aidx, count);
	};
	auto pick_old = [&](idx_t id, idx_t bidx, idx_t count) {
		// pick old entry
		info->ids[count] = id;
		info->block_ids[count] = update_info.block_ids[bidx];
		info->offsets[count] = update_info.offsets[bidx];
	};

	info->count =
	    merge_loop(ids, update_info.ids, update_count, update_info.count, vector_offset, merge, pick_new, pick_old);
	return info;
}

//===--------------------------------------------------------------------===//
// Update Info
//===--------------------------------------------------------------------===//
void StringSegment::MergeUpdateInfo(UpdateInfo *node, row_t *ids, idx_t update_count, idx_t vector_offset,
                                    string_location_t base_data[], nullmask_t base_nullmask) {
	auto info_data = (string_location_t *)node->tuple_data;

	// first we copy the old update info into a temporary structure
	sel_t old_ids[STANDARD_VECTOR_SIZE];
	string_location_t old_data[STANDARD_VECTOR_SIZE];

	memcpy(old_ids, node->tuples, node->N * sizeof(sel_t));
	memcpy(old_data, node->tuple_data, node->N * sizeof(string_location_t));

	// now we perform a merge of the new ids with the old ids
	auto merge = [&](idx_t id, idx_t aidx, idx_t bidx, idx_t count) {
		// new_id and old_id are the same, insert the old data in the UpdateInfo
		D_ASSERT(old_data[bidx].IsValid());
		info_data[count] = old_data[bidx];
		node->tuples[count] = id;
	};
	auto pick_new = [&](idx_t id, idx_t aidx, idx_t count) {
		// new_id comes before the old id, insert the base table data into the update info
		D_ASSERT(base_data[aidx].IsValid());
		info_data[count] = base_data[aidx];
		node->nullmask[id] = base_nullmask[aidx];

		node->tuples[count] = id;
	};
	auto pick_old = [&](idx_t id, idx_t bidx, idx_t count) {
		// old_id comes before new_id, insert the old data
		D_ASSERT(old_data[bidx].IsValid());
		info_data[count] = old_data[bidx];
		node->tuples[count] = id;
	};
	// perform the merge
	node->N = merge_loop(ids, old_ids, update_count, node->N, vector_offset, merge, pick_new, pick_old);
}

//===--------------------------------------------------------------------===//
// Update
//===--------------------------------------------------------------------===//
void StringSegment::Update(ColumnData &column_data, SegmentStatistics &stats, Transaction &transaction, Vector &update,
                           row_t *ids, idx_t count, idx_t vector_index, idx_t vector_offset, UpdateInfo *node) {
	if (!string_updates) {
		string_updates = unique_ptr<string_update_info_t[]>(new string_update_info_t[max_vector_count]);
	}

	// first pin the base block
	auto handle = manager.Pin(block_id);
	auto baseptr = handle->node->buffer;
	auto base = baseptr + vector_index * vector_size;
	auto &base_nullmask = *((nullmask_t *)base);

	// fetch the original string locations and copy the original nullmask
	string_location_t string_locations[STANDARD_VECTOR_SIZE];
	nullmask_t original_nullmask = base_nullmask;
	FetchStringLocations(baseptr, ids, vector_index, vector_offset, count, string_locations);

	string_update_info_t new_update_info;
	// next up: create the updates
	if (!string_updates[vector_index]) {
		// no string updates yet, allocate a block and place the updates there
		new_update_info = CreateStringUpdate(stats, update, ids, count, vector_offset);
	} else {
		// string updates already exist, merge the string updates together
		new_update_info = MergeStringUpdate(stats, update, ids, count, vector_offset, *string_updates[vector_index]);
	}

	// now update the original nullmask
	auto &update_nullmask = FlatVector::Nullmask(update);
	for (idx_t i = 0; i < count; i++) {
		base_nullmask[ids[i] - vector_offset] = update_nullmask[i];
	}

	// now that the original strings are placed in the undo buffer and the updated strings are placed in the base table
	// create the update node
	if (!node) {
		// create a new node in the undo buffer for this update
		node = CreateUpdateInfo(column_data, transaction, ids, count, vector_index, vector_offset,
		                        sizeof(string_location_t));

		// copy the string location data into the undo buffer
		node->nullmask = original_nullmask;
		memcpy(node->tuple_data, string_locations, sizeof(string_location_t) * count);
	} else {
		// node in the update info already exists, merge the new updates in
		MergeUpdateInfo(node, ids, count, vector_offset, string_locations, original_nullmask);
	}
	// finally move the string updates in place
	string_updates[vector_index] = move(new_update_info);
}

void StringSegment::RollbackUpdate(UpdateInfo *info) {
	auto lock_handle = lock.GetExclusiveLock();

	idx_t new_count = 0;
	auto &update_info = *string_updates[info->vector_index];
	auto string_locations = (string_location_t *)info->tuple_data;

	// put the previous NULL values back
	auto handle = manager.Pin(block_id);
	auto baseptr = handle->node->buffer;
	auto base = baseptr + info->vector_index * vector_size;
	auto &base_nullmask = *((nullmask_t *)base);
	for (idx_t i = 0; i < info->N; i++) {
		base_nullmask[info->tuples[i]] = info->nullmask[info->tuples[i]];
	}

	// now put the original values back into the update info
	idx_t old_idx = 0;
	for (idx_t i = 0; i < update_info.count; i++) {
		if (old_idx >= info->N || update_info.ids[i] != info->tuples[old_idx]) {
			D_ASSERT(old_idx >= info->N || update_info.ids[i] < info->tuples[old_idx]);
			// this entry is not rolled back: insert entry directly
			update_info.ids[new_count] = update_info.ids[i];
			update_info.block_ids[new_count] = update_info.block_ids[i];
			update_info.offsets[new_count] = update_info.offsets[i];
			new_count++;
		} else {
			// this entry is being rolled back
			auto &old_location = string_locations[old_idx];
			if (old_location.block_id != INVALID_BLOCK) {
				// not rolled back to base table: insert entry again
				update_info.ids[new_count] = update_info.ids[i];
				update_info.block_ids[new_count] = old_location.block_id;
				update_info.offsets[new_count] = old_location.offset;
				new_count++;
			}
			old_idx++;
		}
	}

	if (new_count == 0) {
		// all updates are rolled back: delete the string update vector
		string_updates[info->vector_index].reset();
	} else {
		// set the count of the new string update vector
		update_info.count = new_count;
	}
	CleanupUpdate(info);
}

void StringSegment::ToTemporary() {
	UncompressedSegment::ToTemporary();
	this->max_vector_count = (this->tuple_count + (STANDARD_VECTOR_SIZE - 1)) / STANDARD_VECTOR_SIZE;
}

} // namespace duckdb<|MERGE_RESOLUTION|>--- conflicted
+++ resolved
@@ -563,10 +563,6 @@
 }
 
 void StringSegment::WriteString(string_t string, block_id_t &result_block, int32_t &result_offset) {
-<<<<<<< HEAD
-=======
-	D_ASSERT(strlen(string.GetData()) == string.GetSize());
->>>>>>> 96a41996
 	if (overflow_writer) {
 		// overflow writer is set: write string there
 		overflow_writer->WriteString(string, result_block, result_offset);

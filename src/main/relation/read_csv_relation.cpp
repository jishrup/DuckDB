#include "duckdb/main/relation/read_csv_relation.hpp"

#include "duckdb/execution/operator/scan/csv/buffered_csv_reader.hpp"
#include "duckdb/execution/operator/scan/csv/csv_buffer_manager.hpp"
#include "duckdb/execution/operator/scan/csv/csv_sniffer.hpp"
#include "duckdb/parser/expression/columnref_expression.hpp"
#include "duckdb/parser/expression/comparison_expression.hpp"
#include "duckdb/parser/expression/constant_expression.hpp"
#include "duckdb/parser/expression/function_expression.hpp"
#include "duckdb/common/string_util.hpp"
#include "duckdb/execution/operator/scan/csv/csv_reader_options.hpp"
#include "duckdb/common/multi_file_reader.hpp"
#include "duckdb/parser/expression/star_expression.hpp"
#include "duckdb/parser/query_node/select_node.hpp"
#include "duckdb/parser/tableref/basetableref.hpp"
#include "duckdb/parser/tableref/table_function_ref.hpp"

namespace duckdb {

void ReadCSVRelation::InitializeAlias(const vector<string> &input) {
<<<<<<< HEAD
	D_ASSERT(input.size() >= 1);
	auto csv_file = input[0];
	alias = StringUtil::Split(csv_file, ".")[0];
}

ReadCSVRelation::ReadCSVRelation(const shared_ptr<ClientContext> &context, const string &csv_file,
                                 vector<ColumnDefinition> columns_p, string alias_p)
    : TableFunctionRelation(context, "read_csv", {Value(csv_file)}, nullptr, false), alias(std::move(alias_p)),
      auto_detect(false) {

	InitializeAlias({csv_file});
	columns = std::move(columns_p);
=======
	D_ASSERT(!input.empty());
	const auto &csv_file = input[0];
	alias = StringUtil::Split(csv_file, ".")[0];
}
>>>>>>> 4915dd7e

static Value CreateValueFromFileList(const vector<string> &file_list) {
	vector<Value> files;
	for (auto &file : file_list) {
		files.push_back(file);
	}
	return Value::LIST(std::move(files));
}

<<<<<<< HEAD
static Value CreateValueFromFileList(const vector<string> &file_list) {
	vector<Value> files;
	for (auto &file : file_list) {
		files.push_back(file);
	}
	return Value::LIST(std::move(files));
}

ReadCSVRelation::ReadCSVRelation(const std::shared_ptr<ClientContext> &context, const vector<string> &input,
                                 named_parameter_map_t &&options, string alias_p)
    : TableFunctionRelation(context, "read_csv_auto", {CreateValueFromFileList(input)}, nullptr, false),
      alias(std::move(alias_p)), auto_detect(true) {
=======
ReadCSVRelation::ReadCSVRelation(const std::shared_ptr<ClientContext> &context, const vector<string> &input,
                                 named_parameter_map_t &&options, string alias_p)
    : TableFunctionRelation(context, "read_csv_auto", {CreateValueFromFileList(input)}, nullptr, false),
      alias(std::move(alias_p)) {
>>>>>>> 4915dd7e

	InitializeAlias(input);

	auto file_list = CreateValueFromFileList(input);
	auto files = MultiFileReader::GetFileList(*context, file_list, "CSV");
	D_ASSERT(!files.empty());

	auto &file_name = files[0];
	CSVReaderOptions csv_options;
	csv_options.file_path = file_name;
	vector<string> empty;

	vector<LogicalType> unused_types;
	vector<string> unused_names;
	csv_options.FromNamedParameters(options, *context, unused_types, unused_names);

	// Run the auto-detect, populating the options with the detected settings
	auto bm_file_handle = BaseCSVReader::OpenCSV(*context, csv_options);
	auto buffer_manager = make_shared<CSVBufferManager>(*context, std::move(bm_file_handle), csv_options);
	CSVStateMachineCache state_machine_cache;
	CSVSniffer sniffer(csv_options, buffer_manager, state_machine_cache);
	auto sniffer_result = sniffer.SniffCSV();
	auto &types = sniffer_result.return_types;
	auto &names = sniffer_result.names;
	for (idx_t i = 0; i < types.size(); i++) {
		columns.emplace_back(names[i], types[i]);
	}

	// After sniffing we can consider these set, so they are exported as named parameters
	csv_options.has_delimiter = true;
	csv_options.has_quote = true;
	csv_options.has_escape = true;

	//! Capture the options potentially set/altered by the auto detection phase
	csv_options.ToNamedParameters(options);

	// No need to auto-detect again
	options["auto_detect"] = Value::BOOLEAN(false);
	SetNamedParameters(std::move(options));

	child_list_t<Value> column_names;
	for (idx_t i = 0; i < columns.size(); i++) {
		column_names.push_back(make_pair(columns[i].Name(), Value(columns[i].Type().ToString())));
	}

	AddNamedParameter("columns", Value::STRUCT(std::move(column_names)));
}

string ReadCSVRelation::GetAlias() {
	return alias;
}

} // namespace duckdb<|MERGE_RESOLUTION|>--- conflicted
+++ resolved
@@ -18,35 +18,11 @@
 namespace duckdb {
 
 void ReadCSVRelation::InitializeAlias(const vector<string> &input) {
-<<<<<<< HEAD
-	D_ASSERT(input.size() >= 1);
-	auto csv_file = input[0];
-	alias = StringUtil::Split(csv_file, ".")[0];
-}
-
-ReadCSVRelation::ReadCSVRelation(const shared_ptr<ClientContext> &context, const string &csv_file,
-                                 vector<ColumnDefinition> columns_p, string alias_p)
-    : TableFunctionRelation(context, "read_csv", {Value(csv_file)}, nullptr, false), alias(std::move(alias_p)),
-      auto_detect(false) {
-
-	InitializeAlias({csv_file});
-	columns = std::move(columns_p);
-=======
 	D_ASSERT(!input.empty());
 	const auto &csv_file = input[0];
 	alias = StringUtil::Split(csv_file, ".")[0];
 }
->>>>>>> 4915dd7e
 
-static Value CreateValueFromFileList(const vector<string> &file_list) {
-	vector<Value> files;
-	for (auto &file : file_list) {
-		files.push_back(file);
-	}
-	return Value::LIST(std::move(files));
-}
-
-<<<<<<< HEAD
 static Value CreateValueFromFileList(const vector<string> &file_list) {
 	vector<Value> files;
 	for (auto &file : file_list) {
@@ -58,13 +34,7 @@
 ReadCSVRelation::ReadCSVRelation(const std::shared_ptr<ClientContext> &context, const vector<string> &input,
                                  named_parameter_map_t &&options, string alias_p)
     : TableFunctionRelation(context, "read_csv_auto", {CreateValueFromFileList(input)}, nullptr, false),
-      alias(std::move(alias_p)), auto_detect(true) {
-=======
-ReadCSVRelation::ReadCSVRelation(const std::shared_ptr<ClientContext> &context, const vector<string> &input,
-                                 named_parameter_map_t &&options, string alias_p)
-    : TableFunctionRelation(context, "read_csv_auto", {CreateValueFromFileList(input)}, nullptr, false),
       alias(std::move(alias_p)) {
->>>>>>> 4915dd7e
 
 	InitializeAlias(input);
 

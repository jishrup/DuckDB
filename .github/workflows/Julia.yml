--- conflicted
+++ resolved
@@ -1,88 +1,3 @@
-<<<<<<< HEAD
-#name: Julia
-#on:
-#   push:
-#     paths-ignore:
-#       - '**.md'
-#   pull_request:
-#     paths-ignore:
-#       - '**.md'
-#       - 'examples/**'
-#       - 'test/**'
-#       - 'tools/nodejs/**'
-#       - 'tools/pythonpkg/**'
-#       - 'tools/rpkg/**'
-#       - '.github/workflows/**'
-#       - '!.github/workflows/Julia.yml'
-#concurrency:
-#  group: ${{ github.workflow }}-${{ github.ref }}-${{ github.head_ref || '' }}-${{ github.base_ref || '' }}-${{ github.ref != 'refs/heads/master' || github.sha }}
-#  cancel-in-progress: true
-#
-#defaults:
-#  run:
-#    shell: bash
-#
-#jobs:
-#  format_check:
-#    name: Julia Format Check
-#    runs-on: ubuntu-latest
-#    steps:
-#      - uses: actions/checkout@v3
-#        with:
-#          fetch-depth: 0
-#
-#      - uses: julia-actions/setup-julia@v1
-#        with:
-#          version: 1.7
-#          arch: x64
-#
-#      - name: Format Check
-#        run: |
-#            cd tools/juliapkg
-#            julia -e "import Pkg; Pkg.add(\"JuliaFormatter\")"
-#            ./format_check.sh
-#
-#  main_julia:
-#    name: Julia ${{ matrix.version }}
-#    runs-on: ${{ matrix.os }}
-#    strategy:
-#      fail-fast: false
-#      matrix:
-#        version:
-#          - '1.6'
-#          - '1.7'
-#          - 'nightly'
-#        os:
-#          - ubuntu-latest
-#        arch:
-#          - x64
-#    steps:
-#      - uses: actions/checkout@v3
-#        with:
-#          fetch-depth: 0
-#
-#      - uses: julia-actions/setup-julia@v1
-#        with:
-#          version: ${{ matrix.version }}
-#          arch: ${{ matrix.arch }}
-#
-#      - name: Setup Ccache
-#        uses: hendrikmuhs/ccache-action@main
-#        with:
-#          key: ${{ github.job }}-${{ matrix.os }}-${{ matrix.arch }}-${{ matrix.version }}
-#
-#      - name: Build DuckDB
-#        run: |
-#            BUILD_TPCH=1 make
-#
-#      - name: Run Tests
-#        run: |
-#          export JULIA_DUCKDB_LIBRARY="`pwd`/build/release/src/libduckdb.so"
-#          export JULIA_NUM_THREADS=2
-#          ls $JULIA_DUCKDB_LIBRARY
-#          cd tools/juliapkg
-#          julia -e "import Pkg; Pkg.activate(\".\"); Pkg.instantiate(); include(\"test/runtests.jl\")"
-=======
 name: Julia
 on:
    push:
@@ -164,5 +79,4 @@
           export JULIA_NUM_THREADS=2
           ls $JULIA_DUCKDB_LIBRARY
           cd tools/juliapkg
-          julia -e "import Pkg; Pkg.activate(\".\"); Pkg.instantiate(); include(\"test/runtests.jl\")"
->>>>>>> 2000fbe9
+          julia -e "import Pkg; Pkg.activate(\".\"); Pkg.instantiate(); include(\"test/runtests.jl\")"
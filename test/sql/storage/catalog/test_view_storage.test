--- conflicted
+++ resolved
@@ -34,13 +34,7 @@
 
 statement error
 PRAGMA table_info('test.v')
-<<<<<<< HEAD
-=======
 ----
-<<<<<<< HEAD
->>>>>>> upstream/main
-=======
->>>>>>> d58cc56f
 
 # but querying the view fails
 statement error
@@ -55,13 +49,7 @@
 
 statement error
 PRAGMA table_info('test.v')
-<<<<<<< HEAD
-=======
 ----
-<<<<<<< HEAD
->>>>>>> upstream/main
-=======
->>>>>>> d58cc56f
 
 statement error
 SELECT * FROM test.v
@@ -76,14 +64,7 @@
 
 statement error
 SELECT * FROM test.v
-<<<<<<< HEAD
-<<<<<<< HEAD
-=======
 ----
->>>>>>> upstream/main
-=======
-----
->>>>>>> d58cc56f
 
 statement ok
 CREATE VIEW test.v AS SELECT * FROM test.t;

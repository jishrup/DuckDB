# name: test/sql/types/enum/test_enum_to_numbers.test
# description: ENUM types used in table tests
# group: [enum]

statement ok
create type enum_numstrings as enum ('1', '2', '3', '4');

statement ok
create table t1 as select range as a from range(10);

statement ok
create table t2 (a enum_numstrings);

statement ok
insert into t2 values ('1'), ('2'), ('3');

query II
select t1.a, count(*) as num_matches from t1, t2 where t1.a != t2.a group by t1.a order by t1.a;
----
0	3
1	2
2	2
3	2
4	3
5	3
6	3
7	3
8	3
9	3

statement ok
insert into t2 values ('1'), ('2');

query II
select * from t1, t2 where t1.a = t2.a order by t1.a;
----
1	1
1	1
2	2
2	2
3	3


# null enum types cast to null varcahr
statement ok
delete from t2 where 1=1;

statement ok
insert into t2 values (NULL), ('1');

query II
select * from t1, t2 order by t1.a, t2.a NULLS FIRST;
----
0	NULL
0	1
1	NULL
1	1
2	NULL
2	1
3	NULL
3	1
4	NULL
4	1
5	NULL
5	1
6	NULL
6	1
7	NULL
7	1
8	NULL
8	1
9	NULL
9	1

statement ok
insert into t2 values  ('2'), ('3'), ('4');

# null to Varchar cast results in NULL
# NULL != '2' results in NULL and is not included
query II
select * from t1, t2 where t2.a NOT IN ('2', '3', '4') order by t1.a, t2.a NULLS FIRST;
----
0	1
1	1
2	1
3	1
4	1
5	1
6	1
7	1
8	1
9	1

statement ok
insert into t2 values ('1'), ('2'), ('3');

# should not do a try cast
# cast '2' to enum should be used, which is then pushed down
# into the enum table filters
query II
EXPLAIN select * from t1, t2 where t2.a = '2' order by t1.a;
----
physical_plan	<!REGEX>:.*TRY_CAST\(.*

statement ok
drop table t1

statement ok
drop table t2

statement ok
create type enum_strings as enum ('hello', 'goodbye', 'mr duck');

statement ok
create table t1 as select range as a from range(500);

statement ok
create table t2 (a enum_strings);

statement ok
insert into t2 values ('hello'), ('goodbye'), ('mr duck'),  ('mr duck'), ('hello'), ('goodbye');

# enums behave like strings so we first cast to varchar, then to int64 for 
# integer comparison. This should error since 'hello' Cannot be converted to INT64
statement error
Select * from t1, t2 where t1.a = t2.a;
----
Conversion Error: Could not convert string 'hello' to INT64

# no error because now we compare varchars
query II
Select * from t1, t2 where t1.a::VARCHAR = t2.a;
----

statement ok
drop table t1; 

statement ok
drop table t2; 

foreach type varchar tinyint smallint integer bigint hugeint utinyint usmallint uinteger ubigint

statement ok
create type new_type as enum ('1', '2', '3', '4', '5');

statement ok
create table t1 as select range::${type} as a from range(8);

statement ok
create table t2 as select (range%4+1)::VARCHAR::new_type as b from range(8);

<<<<<<< HEAD
query I
select a from t1, t2 where t1.a = t2.b order by all;
=======
query I rowsort
select a from t1, t2 where t1.a = t2.b;
>>>>>>> 7512d7ff
----
1
1
2
2
3
3
4
4

query I
select count(*) from t1, t2 where t1.a < t2.b;
----
20

query I
select count(*) from t1, t2 where t1.a <= t2.b;
----
28

query I
select count(*) from t1, t2 where t1.a > t2.b;
----
36

query I
select count(*) from t1, t2 where t1.a >= t2.b;
----
44

statement ok
drop type new_type;

statement ok
drop table t1; 

statement ok
drop table t2; 

endloop


statement ok
create type new_type as enum ('294247-01-10 04:00:54.775806', '83 years 3 months 999 days 00:16:39.999999', '1677-09-21 00:12:43.145225', 'other enum type', 'another 1', '~~~');

statement ok
create table t1 as select date, time, timestamp, timestamp_s, timestamp_ms, timestamp_ns, time_tz, timestamp_tz, interval, blob, bool from test_all_types();

statement ok
create table t2 as select * from VALUES ('294247-01-10 04:00:54.775806'::new_type), ('83 years 3 months 999 days 00:16:39.999999'::new_type), ('1677-09-21 00:12:43.145225'::new_type), ('other enum type'::new_type), ('another 1'::new_type), ('~~~'::new_type) t(b);

statement ok
select count(*) from t1, t2 where t1.date = t2.b;

statement ok
select count(*) from t1, t2 where t1.time = t2.b;

statement ok
select count(*) from t1, t2 where t1.timestamp = t2.b;

statement ok
select count(*) from t1, t2 where t1.timestamp_s = t2.b;

statement ok
select count(*) from t1, t2 where t1.timestamp_ms = t2.b;

statement ok
select count(*) from t1, t2 where t1.timestamp_ns = t2.b;

# in types.hpp logical type of timestamp_tz, time_tz, interval, and blob are all higher 
# than varchar, causing a direct cast from varchar to the type to happen. 

statement error
select count(*) from t1, t2 where t1.time_tz = t2.b;
----
Conversion Error

statement error
select count(*) from t1, t2 where t1.timestamp_tz = t2.b;
----
Conversion Error

statement error
select count(*) from t1, t2 where t1.interval = t2.b;
----
Conversion Error

# enums can be cast to blobs
statement ok
select count(*) from t1, t2 where t1.blob = t2.b;

statement ok
drop table t1;

statement ok
drop table t2;

statement ok
create type enum_bits as enum ('11001010110', '110', '0101001010101', 'some enum val that cannot be cast to bit');

statement ok
create table t1 as select * from values ('110010'::BIT), ('110'::BIT), ('110110110011'::BIT) t(a);

statement ok
create table t2 as select * from values ('11001010110'::enum_bits), ('110'::enum_bits), ('0101001010101'::enum_bits), ('some enum val that cannot be cast to bit'::enum_bits) t(b);

statement error
select count(*) from t1, t2 where t1.a = t2.b;
----
Conversion Error<|MERGE_RESOLUTION|>--- conflicted
+++ resolved
@@ -149,13 +149,8 @@
 statement ok
 create table t2 as select (range%4+1)::VARCHAR::new_type as b from range(8);
 
-<<<<<<< HEAD
-query I
-select a from t1, t2 where t1.a = t2.b order by all;
-=======
 query I rowsort
 select a from t1, t2 where t1.a = t2.b;
->>>>>>> 7512d7ff
 ----
 1
 1
